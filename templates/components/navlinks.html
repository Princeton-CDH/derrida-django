<<<<<<< HEAD
{% load pages_tags i18n %}
{# primary site navigation #}
{% for page in page_branch %}
    {% if page.in_menu %}
    <a class="mdl-navigation__link {% if page.is_current_or_ascendant %}mdl-navigation__link--active{% endif %}" href="{{ page.get_absolute_url }}">
      <span class="navigation-title">{{ page.title }}</span>
    </a>
    {% endif %}
{% endfor %}
=======
{% url 'books:list' as lib_url %}
{% url 'books:reference-histogram' 'de-la-grammatologie' as vis_url %}
{% url 'books:reference-list' as cit_url %}
{% url 'djiffy:list' as out_url %}

<a class="mdl-navigation__link {% if lib_url in request.path %}mdl-navigation__link--active{% endif %}" href="{{ lib_url }}">
  <span class="navigation-title">Derrida's Library</span>
</a>

<a class="mdl-navigation__link {% if vis_url in request.path %}mdl-navigation__link--active{% endif %}" href="{{ vis_url }}">
  <span class="navigation-title">Visualization</span>
</a>

<a class="mdl-navigation__link {% if cit_url in request.path and not vis_url in request.path %}mdl-navigation__link--active{% endif %}" href="{{ cit_url }}">
  <span class="navigation-title">Reference List</span>
</a>

<a class="mdl-navigation__link {% if out_url in request.path %}mdl-navigation__link--active{% endif %}" href="{{ out_url }}">
  <span class="navigation-title">Outwork</span>
</a>
>>>>>>> d288ea62
<|MERGE_RESOLUTION|>--- conflicted
+++ resolved
@@ -1,4 +1,3 @@
-<<<<<<< HEAD
 {% load pages_tags i18n %}
 {# primary site navigation #}
 {% for page in page_branch %}
@@ -7,26 +6,4 @@
       <span class="navigation-title">{{ page.title }}</span>
     </a>
     {% endif %}
-{% endfor %}
-=======
-{% url 'books:list' as lib_url %}
-{% url 'books:reference-histogram' 'de-la-grammatologie' as vis_url %}
-{% url 'books:reference-list' as cit_url %}
-{% url 'djiffy:list' as out_url %}
-
-<a class="mdl-navigation__link {% if lib_url in request.path %}mdl-navigation__link--active{% endif %}" href="{{ lib_url }}">
-  <span class="navigation-title">Derrida's Library</span>
-</a>
-
-<a class="mdl-navigation__link {% if vis_url in request.path %}mdl-navigation__link--active{% endif %}" href="{{ vis_url }}">
-  <span class="navigation-title">Visualization</span>
-</a>
-
-<a class="mdl-navigation__link {% if cit_url in request.path and not vis_url in request.path %}mdl-navigation__link--active{% endif %}" href="{{ cit_url }}">
-  <span class="navigation-title">Reference List</span>
-</a>
-
-<a class="mdl-navigation__link {% if out_url in request.path %}mdl-navigation__link--active{% endif %}" href="{{ out_url }}">
-  <span class="navigation-title">Outwork</span>
-</a>
->>>>>>> d288ea62
+{% endfor %}