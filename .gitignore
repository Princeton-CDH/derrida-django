--- conflicted
+++ resolved
@@ -112,11 +112,7 @@
 # Proprietary fonts
 sitemedia/fonts
 !sitemedia/fonts/meltdown*
-<<<<<<< HEAD
-node_modules
-=======
 node_modules
 
 # Data
-data/*
->>>>>>> 7a0fedcc
+data/*