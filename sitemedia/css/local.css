@charset "UTF-8";
/*! normalize.css v6.0.0 | MIT License | github.com/necolas/normalize.css */
/* Document
   ========================================================================== */
/**
 * 1. Correct the line height in all browsers.
 * 2. Prevent adjustments of font size after orientation changes in
 *    IE on Windows Phone and in iOS.
 */
@import url("https://fonts.googleapis.com/css?family=Cormorant+Garamond:300,300i,400,700,700i|Fira+Sans:300,400");
html {
  line-height: 1.15;
  /* 1 */
  -ms-text-size-adjust: 100%;
  /* 2 */
  -webkit-text-size-adjust: 100%;
  /* 2 */ }

/* Sections
   ========================================================================== */
/**
 * Add the correct display in IE 9-.
 */
article,
aside,
footer,
header,
nav,
section {
  display: block; }

/**
 * Correct the font size and margin on `h1` elements within `section` and
 * `article` contexts in Chrome, Firefox, and Safari.
 */
h1 {
  font-size: 2em;
  margin: 0.67em 0; }

/* Grouping content
   ========================================================================== */
/**
 * Add the correct display in IE 9-.
 * 1. Add the correct display in IE.
 */
figcaption,
figure,
main {
  /* 1 */
  display: block; }

/**
 * Add the correct margin in IE 8.
 */
figure {
  margin: 1em 40px; }

/**
 * 1. Add the correct box sizing in Firefox.
 * 2. Show the overflow in Edge and IE.
 */
hr {
  box-sizing: content-box;
  /* 1 */
  height: 0;
  /* 1 */
  overflow: visible;
  /* 2 */ }

/**
 * 1. Correct the inheritance and scaling of font size in all browsers.
 * 2. Correct the odd `em` font sizing in all browsers.
 */
pre {
  font-family: monospace, monospace;
  /* 1 */
  font-size: 1em;
  /* 2 */ }

/* Text-level semantics
   ========================================================================== */
/**
 * 1. Remove the gray background on active links in IE 10.
 * 2. Remove gaps in links underline in iOS 8+ and Safari 8+.
 */
a {
  background-color: transparent;
  /* 1 */
  -webkit-text-decoration-skip: objects;
  /* 2 */ }

/**
 * 1. Remove the bottom border in Chrome 57- and Firefox 39-.
 * 2. Add the correct text decoration in Chrome, Edge, IE, Opera, and Safari.
 */
abbr[title] {
  border-bottom: none;
  /* 1 */
  text-decoration: underline;
  /* 2 */
  text-decoration: underline dotted;
  /* 2 */ }

/**
 * Prevent the duplicate application of `bolder` by the next rule in Safari 6.
 */
b,
strong {
  font-weight: inherit; }

/**
 * Add the correct font weight in Chrome, Edge, and Safari.
 */
b,
strong {
  font-weight: bolder; }

/**
 * 1. Correct the inheritance and scaling of font size in all browsers.
 * 2. Correct the odd `em` font sizing in all browsers.
 */
code,
kbd,
samp {
  font-family: monospace, monospace;
  /* 1 */
  font-size: 1em;
  /* 2 */ }

/**
 * Add the correct font style in Android 4.3-.
 */
dfn {
  font-style: italic; }

/**
 * Add the correct background and color in IE 9-.
 */
mark {
  background-color: #ff0;
  color: #000; }

/**
 * Add the correct font size in all browsers.
 */
small {
  font-size: 80%; }

/**
 * Prevent `sub` and `sup` elements from affecting the line height in
 * all browsers.
 */
sub,
sup {
  font-size: 75%;
  line-height: 0;
  position: relative;
  vertical-align: baseline; }

sub {
  bottom: -0.25em; }

sup {
  top: -0.5em; }

/* Embedded content
   ========================================================================== */
/**
 * Add the correct display in IE 9-.
 */
audio,
video {
  display: inline-block; }

/**
 * Add the correct display in iOS 4-7.
 */
audio:not([controls]) {
  display: none;
  height: 0; }

/**
 * Remove the border on images inside links in IE 10-.
 */
img {
  border-style: none; }

/**
 * Hide the overflow in IE.
 */
svg:not(:root) {
  overflow: hidden; }

/* Forms
   ========================================================================== */
/**
 * Remove the margin in Firefox and Safari.
 */
button,
input,
optgroup,
select,
textarea {
  margin: 0; }

/**
 * Show the overflow in IE.
 * 1. Show the overflow in Edge.
 */
button,
input {
  /* 1 */
  overflow: visible; }

/**
 * Remove the inheritance of text transform in Edge, Firefox, and IE.
 * 1. Remove the inheritance of text transform in Firefox.
 */
button,
select {
  /* 1 */
  text-transform: none; }

/**
 * 1. Prevent a WebKit bug where (2) destroys native `audio` and `video`
 *    controls in Android 4.
 * 2. Correct the inability to style clickable types in iOS and Safari.
 */
button,
html [type="button"],
[type="reset"],
[type="submit"] {
  -webkit-appearance: button;
  /* 2 */ }

/**
 * Remove the inner border and padding in Firefox.
 */
button::-moz-focus-inner,
[type="button"]::-moz-focus-inner,
[type="reset"]::-moz-focus-inner,
[type="submit"]::-moz-focus-inner {
  border-style: none;
  padding: 0; }

/**
 * Restore the focus styles unset by the previous rule.
 */
button:-moz-focusring,
[type="button"]:-moz-focusring,
[type="reset"]:-moz-focusring,
[type="submit"]:-moz-focusring {
  outline: 1px dotted ButtonText; }

/**
 * 1. Correct the text wrapping in Edge and IE.
 * 2. Correct the color inheritance from `fieldset` elements in IE.
 * 3. Remove the padding so developers are not caught out when they zero out
 *    `fieldset` elements in all browsers.
 */
legend {
  box-sizing: border-box;
  /* 1 */
  color: inherit;
  /* 2 */
  display: table;
  /* 1 */
  max-width: 100%;
  /* 1 */
  padding: 0;
  /* 3 */
  white-space: normal;
  /* 1 */ }

/**
 * 1. Add the correct display in IE 9-.
 * 2. Add the correct vertical alignment in Chrome, Firefox, and Opera.
 */
progress {
  display: inline-block;
  /* 1 */
  vertical-align: baseline;
  /* 2 */ }

/**
 * Remove the default vertical scrollbar in IE.
 */
textarea {
  overflow: auto; }

/**
 * 1. Add the correct box sizing in IE 10-.
 * 2. Remove the padding in IE 10-.
 */
[type="checkbox"],
[type="radio"] {
  box-sizing: border-box;
  /* 1 */
  padding: 0;
  /* 2 */ }

/**
 * Correct the cursor style of increment and decrement buttons in Chrome.
 */
[type="number"]::-webkit-inner-spin-button,
[type="number"]::-webkit-outer-spin-button {
  height: auto; }

/**
 * 1. Correct the odd appearance in Chrome and Safari.
 * 2. Correct the outline style in Safari.
 */
[type="search"] {
  -webkit-appearance: textfield;
  /* 1 */
  outline-offset: -2px;
  /* 2 */ }

/**
 * Remove the inner padding and cancel buttons in Chrome and Safari on macOS.
 */
[type="search"]::-webkit-search-cancel-button,
[type="search"]::-webkit-search-decoration {
  -webkit-appearance: none; }

/**
 * 1. Correct the inability to style clickable types in iOS and Safari.
 * 2. Change font properties to `inherit` in Safari.
 */
::-webkit-file-upload-button {
  -webkit-appearance: button;
  /* 1 */
  font: inherit;
  /* 2 */ }

/* Interactive
   ========================================================================== */
/*
 * Add the correct display in IE 9-.
 * 1. Add the correct display in Edge, IE, and Firefox.
 */
details,
menu {
  display: block; }

/*
 * Add the correct display in all browsers.
 */
summary {
  display: list-item; }

/* Scripting
   ========================================================================== */
/**
 * Add the correct display in IE 9-.
 */
canvas {
  display: inline-block; }

/**
 * Add the correct display in IE.
 */
template {
  display: none; }

/* Hidden
   ========================================================================== */
/**
 * Add the correct display in IE 10-.
 */
[hidden] {
  display: none; }

html, body {
  max-width: 100vw; }

body {
  margin: 0 auto; }

.container,
.grid-container {
  width: 100%;
  max-width: 1020px;
  min-width: 320px;
  margin: auto; }
  .container::after,
  .grid-container::after {
    clear: both;
    content: "";
    display: block; }

.mdl-animation--default {
  transition-timing-function: cubic-bezier(0.4, 0, 0.2, 1); }

.mdl-animation--fast-out-slow-in {
  transition-timing-function: cubic-bezier(0.4, 0, 0.2, 1); }

.mdl-animation--linear-out-slow-in {
  transition-timing-function: cubic-bezier(0, 0, 0.2, 1); }

.mdl-animation--fast-out-linear-in {
  transition-timing-function: cubic-bezier(0.4, 0, 1, 1); }

button, input[type="button"], input[type="reset"], input[type="submit"] {
  appearance: none;
  border: 0;
  border-radius: 3px;
  color: contrast-switch(#3ca1ff);
  cursor: pointer;
  display: inline-block;
  font-family: "UniversLTPro-55Roman", "Helvetica", "Arial", sans-serif;
  font-weight: normal;
  font-style: normal;
  font-size: 16px;
  -webkit-font-smoothing: antialiased;
  line-height: 1;
  padding: 0.75em 1.5em;
  text-align: center;
  text-decoration: none;
  transition: background-color 150ms ease;
  user-select: none;
  vertical-align: middle;
  white-space: nowrap; }
  button:focus, input[type="button"]:focus, input[type="reset"]:focus, input[type="submit"]:focus {
    outline: 3px solid rgba(60, 161, 255, 0.4);
    outline-offset: 2px; }
  button:disabled, input[type="button"]:disabled, input[type="reset"]:disabled, input[type="submit"]:disabled {
    cursor: not-allowed;
    opacity: 0.5; }
    button:disabled:hover, input[type="button"]:disabled:hover, input[type="reset"]:disabled:hover, input[type="submit"]:disabled:hover {
      background-color: #3ca1ff; }

.mdl-button--fab.mdl-button--colored {
  background-color: #3ca1ff; }
  .mdl-button--fab.mdl-button--colored:hover, .mdl-button--fab.mdl-button--colored:active, .mdl-button--fab.mdl-button--colored:focus, .mdl-button--fab.mdl-button--colored:focus:not(:active) {
    background-color: #3081cc; }

.mdl-button--primary.mdl-button--primary {
  color: #3ca1ff; }

.mdl-badge,
.text-badge {
  display: inline-block; }

.text-badge {
  color: #424242;
  border: 1px solid;
  border-radius: 1rem;
  display: inline-block;
  line-height: 1;
  font-size: 0.8rem;
  padding: 0.2rem 0.6rem;
  text-decoration: none;
  text-transform: uppercase; }

.text-badge--blue {
  color: #3ca1ff; }
  .text-badge--blue.text-badge--link {
    transition: background-color 0.2s ease, color 0.2s ease; }
    .text-badge--blue.text-badge--link:hover, .text-badge--blue.text-badge--link:active {
      color: #fff;
      border-color: #3ca1ff;
      background-color: #3ca1ff; }

.text-badge--red {
  color: #ff470f; }
  .text-badge--red.text-badge--link {
    transition: background-color 0.2s ease, color 0.2s ease; }
    .text-badge--red.text-badge--link:hover, .text-badge--red.text-badge--link:active {
      color: #fff;
      border-color: #ff470f;
      background-color: #ff470f; }

fieldset {
  background-color: transparent;
  border: 0;
  margin: 0;
  padding: 0; }

legend {
  margin-bottom: 0.375em;
  padding: 0; }

input,
select,
textarea {
  font-family: "UniversLTPro-55Roman", "Helvetica", "Arial", sans-serif;
  font-weight: normal;
  font-style: normal; }

.mdl-checkbox__ripple-container .mdl-ripple {
  background: #3ca1ff; }

.mdl-checkbox.is-checked .mdl-checkbox__box-outline {
  border-color: #3ca1ff; }
.mdl-checkbox.is-checked .mdl-checkbox__tick-outline {
  background: #3ca1ff; }

.mdl-switch {
  height: 2rem; }
  .mdl-switch.is-upgraded {
    margin-left: 7px; }

.mdl-textfield__input {
  border-bottom-color: #3ca1ff; }

.mdl-switch__track {
  width: 2rem;
  height: 1.3rem; }
  .mdl-switch.is-checked .mdl-switch__track {
    background-color: #3ca1ff; }

.mdl-switch__thumb {
  left: 0.2rem;
  top: 0.5rem;
  height: 1rem;
  width: 1rem; }
  .mdl-switch__thumb, .mdl-switch.is-checked .mdl-switch__thumb {
    background: #fff;
    box-shadow: none; }
  .mdl-switch.is-checked .mdl-switch__thumb {
    left: calc(100% - 16px); }
  .mdl-switch.is-focused .mdl-switch__thumb .mdl-switch__focus-helper {
    display: none; }

.mdl-switch__label {
  font-weight: 400;
  color: #222;
  font-size: 0.9em;
  white-space: nowrap; }

.mdl-switch__label--right {
  left: 0; }

.mdl-switch--right {
  width: auto; }

/**
 * selectize.css (v0.12.4)
 * Copyright (c) 2013–2015 Brian Reavis & contributors
 *
 * Licensed under the Apache License, Version 2.0 (the "License"); you may not use this
 * file except in compliance with the License. You may obtain a copy of the License at:
 * http://www.apache.org/licenses/LICENSE-2.0
 *
 * Unless required by applicable law or agreed to in writing, software distributed under
 * the License is distributed on an "AS IS" BASIS, WITHOUT WARRANTIES OR CONDITIONS OF
 * ANY KIND, either express or implied. See the License for the specific language
 * governing permissions and limitations under the License.
 *
 * @author Brian Reavis <brian@thirdroute.com>
 */
.selectize-control.plugin-drag_drop.multi > .selectize-input > div.ui-sortable-placeholder {
  visibility: visible !important;
  background: #f2f2f2 !important;
  background: rgba(0, 0, 0, 0.06) !important;
  border: 0 none !important;
  -webkit-box-shadow: inset 0 0 12px 4px #ffffff;
  box-shadow: inset 0 0 12px 4px #ffffff; }

.selectize-control.plugin-drag_drop .ui-sortable-placeholder::after {
  content: '!';
  visibility: hidden; }

.selectize-control.plugin-drag_drop .ui-sortable-helper {
  -webkit-box-shadow: 0 2px 5px rgba(0, 0, 0, 0.2);
  box-shadow: 0 2px 5px rgba(0, 0, 0, 0.2); }

.selectize-dropdown-header {
  position: relative;
  padding: 5px 8px;
  border-bottom: 1px solid #d0d0d0;
  background: #f8f8f8;
  -webkit-border-radius: 3px 3px 0 0;
  -moz-border-radius: 3px 3px 0 0;
  border-radius: 3px 3px 0 0; }

.selectize-dropdown-header-close {
  position: absolute;
  right: 8px;
  top: 50%;
  color: #303030;
  opacity: 0.4;
  margin-top: -12px;
  line-height: 20px;
  font-size: 20px !important; }

.selectize-dropdown-header-close:hover {
  color: #000000; }

.selectize-dropdown.plugin-optgroup_columns .optgroup {
  border-right: 1px solid #f2f2f2;
  border-top: 0 none;
  float: left;
  -webkit-box-sizing: border-box;
  -moz-box-sizing: border-box;
  box-sizing: border-box; }

.selectize-dropdown.plugin-optgroup_columns .optgroup:last-child {
  border-right: 0 none; }

.selectize-dropdown.plugin-optgroup_columns .optgroup:before {
  display: none; }

.selectize-dropdown.plugin-optgroup_columns .optgroup-header {
  border-top: 0 none; }

.selectize-control.plugin-remove_button [data-value] {
  position: relative;
  padding-right: 24px !important; }

.selectize-control.plugin-remove_button [data-value] .remove {
  z-index: 1;
  /* fixes ie bug (see #392) */
  position: absolute;
  top: 0;
  right: 0;
  bottom: 0;
  width: 17px;
  text-align: center;
  font-weight: bold;
  font-size: 12px;
  color: inherit;
  text-decoration: none;
  vertical-align: middle;
  display: inline-block;
  padding: 2px 0 0 0;
  border-left: 1px solid #d0d0d0;
  -webkit-border-radius: 0 2px 2px 0;
  -moz-border-radius: 0 2px 2px 0;
  border-radius: 0 2px 2px 0;
  -webkit-box-sizing: border-box;
  -moz-box-sizing: border-box;
  box-sizing: border-box; }

.selectize-control.plugin-remove_button [data-value] .remove:hover {
  background: rgba(0, 0, 0, 0.05); }

.selectize-control.plugin-remove_button [data-value].active .remove {
  border-left-color: #cacaca; }

.selectize-control.plugin-remove_button .disabled [data-value] .remove:hover {
  background: none; }

.selectize-control.plugin-remove_button .disabled [data-value] .remove {
  border-left-color: #ffffff; }

.selectize-control.plugin-remove_button .remove-single {
  position: absolute;
  right: 28px;
  top: 6px;
  font-size: 23px; }

.selectize-control {
  position: relative; }

.selectize-dropdown,
.selectize-input,
.selectize-input input {
  color: #303030;
  font-family: inherit;
  font-size: 1em;
  line-height: 1;
  -webkit-font-smoothing: inherit; }

.selectize-input,
.selectize-control.single .selectize-input.input-active {
  background: #ffffff;
  cursor: text;
  display: inline-block; }

.selectize-input {
  border: 1px solid #d0d0d0;
  padding: 8px 8px;
  display: inline-block;
  width: 100%;
  overflow: hidden;
  position: relative;
  z-index: 1;
  -webkit-box-sizing: border-box;
  -moz-box-sizing: border-box;
  box-sizing: border-box;
  -webkit-box-shadow: inset 0 1px 1px rgba(0, 0, 0, 0.1);
  box-shadow: inset 0 1px 1px rgba(0, 0, 0, 0.1);
  -webkit-border-radius: 3px;
  -moz-border-radius: 3px;
  border-radius: 3px; }

.selectize-control.multi .selectize-input.has-items {
  padding: 6px 8px 3px; }

.selectize-input.full {
  background-color: #ffffff; }

.selectize-input.disabled,
.selectize-input.disabled * {
  cursor: default !important; }

.selectize-input.focus {
  -webkit-box-shadow: inset 0 1px 2px rgba(0, 0, 0, 0.15);
  box-shadow: inset 0 1px 2px rgba(0, 0, 0, 0.15); }

.selectize-input.dropdown-active {
  -webkit-border-radius: 3px 3px 0 0;
  -moz-border-radius: 3px 3px 0 0;
  border-radius: 3px 3px 0 0; }

.selectize-input > * {
  vertical-align: baseline;
  display: -moz-inline-stack;
  display: inline-block;
  zoom: 1;
  *display: inline; }

.selectize-control.multi .selectize-input > div {
  cursor: pointer;
  margin: 0 3px 3px 0;
  padding: 2px 6px;
  background: #f2f2f2;
  color: #303030;
  border: 0 solid #d0d0d0; }

.selectize-control.multi .selectize-input > div.active {
  background: #e8e8e8;
  color: #303030;
  border: 0 solid #cacaca; }

.selectize-control.multi .selectize-input.disabled > div,
.selectize-control.multi .selectize-input.disabled > div.active {
  color: #7d7d7d;
  background: #ffffff;
  border: 0 solid #ffffff; }

.selectize-input > input {
  display: inline-block !important;
  padding: 0 !important;
  min-height: 0 !important;
  max-height: none !important;
  max-width: 100% !important;
  margin: 0 2px 0 0 !important;
  text-indent: 0 !important;
  border: 0 none !important;
  background: none !important;
  line-height: inherit !important;
  -webkit-user-select: auto !important;
  -webkit-box-shadow: none !important;
  box-shadow: none !important; }

.selectize-input > input::-ms-clear {
  display: none; }

.selectize-input > input:focus {
  outline: none !important; }

.selectize-input::after {
  content: ' ';
  display: block;
  clear: left; }

.selectize-input.dropdown-active::before {
  content: ' ';
  display: block;
  position: absolute;
  background: #f0f0f0;
  height: 1px;
  bottom: 0;
  left: 0;
  right: 0; }

.selectize-dropdown {
  position: absolute;
  z-index: 10;
  border: 1px solid #d0d0d0;
  background: #ffffff;
  margin: -1px 0 0 0;
  border-top: 0 none;
  -webkit-box-sizing: border-box;
  -moz-box-sizing: border-box;
  box-sizing: border-box;
  -webkit-box-shadow: 0 1px 3px rgba(0, 0, 0, 0.1);
  box-shadow: 0 1px 3px rgba(0, 0, 0, 0.1);
  -webkit-border-radius: 0 0 3px 3px;
  -moz-border-radius: 0 0 3px 3px;
  border-radius: 0 0 3px 3px; }

.selectize-dropdown [data-selectable] {
  cursor: pointer;
  overflow: hidden; }

.selectize-dropdown [data-selectable] .highlight {
  background: rgba(125, 168, 208, 0.2);
  -webkit-border-radius: 1px;
  -moz-border-radius: 1px;
  border-radius: 1px; }

.selectize-dropdown [data-selectable],
.selectize-dropdown .optgroup-header {
  padding: 5px 8px; }

.selectize-dropdown .optgroup:first-child .optgroup-header {
  border-top: 0 none; }

.selectize-dropdown .optgroup-header {
  color: #303030;
  background: #ffffff;
  cursor: default; }

.selectize-dropdown .active {
  background-color: #f5fafd;
  color: #495c68; }

.selectize-dropdown .active.create {
  color: #495c68; }

.selectize-dropdown .create {
  color: rgba(48, 48, 48, 0.5); }

.selectize-dropdown-content {
  overflow-y: auto;
  overflow-x: hidden;
  max-height: 200px;
  -webkit-overflow-scrolling: touch; }

.selectize-control.single .selectize-input,
.selectize-control.single .selectize-input input {
  cursor: pointer; }

.selectize-control.single .selectize-input.input-active,
.selectize-control.single .selectize-input.input-active input {
  cursor: text; }

.selectize-control.single .selectize-input:after {
  content: ' ';
  display: block;
  position: absolute;
  top: 50%;
  right: 15px;
  margin-top: -3px;
  width: 0;
  height: 0;
  border-style: solid;
  border-width: 5px 5px 0 5px;
  border-color: #808080 transparent transparent transparent; }

.selectize-control.single .selectize-input.dropdown-active:after {
  margin-top: -4px;
  border-width: 0 5px 5px 5px;
  border-color: transparent transparent #808080 transparent; }

.selectize-control.rtl.single .selectize-input:after {
  left: 15px;
  right: auto; }

.selectize-control.rtl .selectize-input > input {
  margin: 0 4px 0 -2px !important; }

.selectize-control .selectize-input.disabled {
  opacity: 0.5;
  background-color: #fafafa; }

.selectize-control {
  height: 2.2em; }

.selectize-dropdown .optgroup-header {
  padding-top: 5px;
  font-weight: bold;
  font-size: 0.85em; }
.selectize-dropdown .optgroup {
  border-top: 1px solid #eee; }
  .selectize-dropdown .optgroup:first-child {
    border-top: 0 none; }

.mdl-selectfield {
  position: relative;
  font-size: 1em;
  display: inline-block;
  box-sizing: border-box;
  width: 100%;
  max-width: 100%;
  margin: 0;
  padding: 1.3em 0 0.2em; }

.selectize-control.single .selectize-input.input-active input {
  -webkit-appearance: none;
  -moz-appearance: none;
  appearance: none; }

.selectize-input {
  display: block;
  width: 100%;
  padding: 0.25em 0;
  margin: 0;
  color: inherit;
  background: transparent;
  font-size: 1em;
  text-align: left;
  border: 0;
  border-bottom: 1px solid rgba(34, 34, 34, 0.1);
  border-radius: 0;
  box-shadow: none;
  -webkit-appearance: none;
  -moz-appearance: none;
  appearance: none; }
  .selectize-input.full {
    background: none; }
  .selectize-input.has-items {
    padding-left: 1px;
    padding-right: 1px; }
  .selectize-input.disabled [data-value] {
    color: rgba(34, 34, 34, 0.1);
    text-shadow: none;
    background: none; }
    .selectize-input.disabled [data-value],
    .selectize-input.disabled [data-value] .remove {
      border-color: #9e9e9e; }
    .selectize-input.disabled [data-value] .remove {
      background: none; }
  .selectize-input.input-active, .selectize-input.focus {
    box-shadow: none;
    outline: none; }

.mdl-selectfield__label {
  bottom: 0;
  color: rgba(34, 34, 34, 0.26);
  font-size: 1em;
  left: 0;
  right: 0;
  pointer-events: none;
  position: absolute;
  display: block;
  top: 1.35em;
  width: 100%;
  overflow: hidden;
  white-space: nowrap;
  text-align: left; }
  .mdl-selectfield--floating-label .mdl-selectfield__label {
    transition-duration: 0.2s;
    transition-timing-function: cubic-bezier(0.4, 0, 0.2, 1); }
  .mdl-selectfield.is-dirty .mdl-selectfield__label::after {
    bottom: -2px; }
  .mdl-selectfield--floating-label.is-dirty .mdl-selectfield__label, .mdl-selectfield--floating-label.is-active .mdl-selectfield__label {
    color: #9e9e9e;
    font-size: 0.8em;
    top: 0.05em;
    visibility: visible; }
  .mdl-selectfield__label::after {
    background-color: #3ca1ff;
    bottom: 1.1em;
    content: "";
    height: 2px;
    left: 45%;
    position: absolute;
    transition-duration: 0.2s;
    transition-timing-function: cubic-bezier(0.4, 0, 0.2, 1);
    visibility: hidden;
    width: 10px; }
  .mdl-selectfield.is-active .mdl-selectfield__label::after {
    left: 0;
    visibility: visible;
    width: 100%; }

.mdl-js-selectfield.mdl-selectfield--floating-label.is-active {
  border-bottom: 2px solid;
  color: #eee;
  padding: 20px 0 0;
  margin-bottom: 10px; }
  .mdl-js-selectfield.mdl-selectfield--floating-label.is-active.is-dirty {
    color: #9e9e9e; }

html {
  box-sizing: border-box; }

*,
*::before,
*::after {
  box-sizing: inherit; }

html,
body {
  height: 100%; }

body {
  margin: 0; }

dl {
  margin: 0; }

dt {
  font-weight: 600;
  margin: 0; }

dd {
  margin: 0; }

img,
picture,
.image {
  margin: 0;
  max-width: 100%; }

.image--pull-left {
  float: left;
  margin-right: 1em; }

.image--pull-right {
  float: right;
  margin-left: 1em; }

figure {
  margin: 0;
  display: block;
  text-align: center; }
  figure figcaption {
    font-style: italic;
    opacity: 0.6; }

table {
  border-collapse: collapse;
  margin: 1.5em 0;
  table-layout: fixed;
  text-align: left;
  width: 100%; }

thead {
  line-height: 1.2;
  vertical-align: bottom; }

tbody {
  vertical-align: top; }

tr {
  border-bottom: 1px solid #eee; }

th {
  font-weight: 600; }

th,
td {
  padding: 0.75em 0.75em 0.75em 0; }

html, body {
  color: #424242;
  font-family: "UniversLTPro-55Roman", "Helvetica", "Arial", sans-serif;
  font-weight: normal;
  font-style: normal;
  font-size: 14px;
  line-height: 1.5; }

h1,
h2,
h3,
h4,
h5,
h6 {
  font-family: "SabonLTPro-Roman", "Georgia", serif;
  font-weight: normal;
  font-style: normal;
  font-size: 1.333em;
  line-height: 1.2;
  margin: 0 0 0.75em; }
  .dashboard h1, .dashboard
  h2, .dashboard
  h3, .dashboard
  h4, .dashboard
  h5, .dashboard
  h6 {
    font-family: "UniversLTPro-55Roman", "Helvetica", "Arial", sans-serif;
    font-weight: normal;
    font-style: normal; }

h1 {
  font-size: 3em; }

h2 {
  font-size: 2.36859em; }

h3,
h4 {
  font-size: 1.35em; }

h3 {
  font-family: "SabonLTPro-Bold", "Georgia", serif;
  font-weight: normal;
  font-style: normal; }

h5,
h6 {
  font-family: "UniversLTPro-55Roman", "Helvetica", "Arial", sans-serif;
  font-weight: normal;
  font-style: normal; }

h6 {
  font-family: "UniversLTPro-65Bold", "Helvetica", "Arial", sans-serif;
  font-weight: normal;
  font-style: normal; }

h6, p {
  line-height: 1.5; }

p {
  font-size: 1em;
  margin: 0 0 0.75em; }

b, strong {
  font-family: "UniversLTPro-65Bold", "Helvetica", "Arial", sans-serif;
  font-weight: normal;
  font-style: normal; }

.lead {
  font-size: 1.6em;
  font-family: "SabonLTPro-Italic", "Georgia", serif;
  font-weight: normal;
  font-style: normal; }

a {
  color: #3ca1ff;
  text-decoration-skip: ink;
  transition: color 150ms ease; }
  a:hover {
    color: #2d79bf; }
  a:focus {
    outline: 3px solid rgba(60, 161, 255, 0.4);
    outline-offset: 2px; }

hr {
  border-bottom: 1px solid #eee;
  border-left: 0;
  border-right: 0;
  border-top: 0;
  margin: 1.5em 0; }

.arrow_icon {
  font-family: "Lucida Grande", "Lucida Sans Unicode", "Lucida Sans", Geneva, Verdana, sans-serif; }

.mdl-layout__header {
  display: block;
  box-shadow: none;
  background-color: #fff;
  color: #424242; }
  .mdl-layout__header.mdl-layout__header--transparent {
    background-color: transparent; }
  .mdl-layout__header,
  .mdl-layout__header .mdl-layout-title {
    font-family: "UniversLTPro-55Roman", "Helvetica", "Arial", sans-serif;
    font-weight: normal;
    font-style: normal; }
  .mdl-layout__header.mdl-layout__header--with-logo ~ .mdl-layout__drawer-button {
    opacity: 0; }
  .mdl-layout__header.mdl-layout__header--with-logo::before {
    content: "";
    background-image: url("../img/derrida_VI_logo_arrow.svg");
    background-position: center;
    background-size: contain;
    background-repeat: no-repeat;
    position: absolute;
    width: 56px;
    height: 56px; }

.nav > li > a {
  font-family: "SabonLTPro-Roman", "Georgia", serif;
  font-weight: normal;
  font-style: normal; }

.mdl-navigation__link {
  font-family: "SabonLTPro-Roman", "Georgia", serif;
  font-weight: normal;
  font-style: normal;
  opacity: 0.8; }
  .mdl-navigation__link .navigation-title {
    border-bottom: 0 solid transparent;
    transition: border 150ms ease;
    padding: 0 10px; }
  .mdl-navigation__link:hover .navigation-title, .mdl-navigation__link:active .navigation-title, .mdl-navigation__link.mdl-navigation__link--active .navigation-title {
    border-bottom: 3px solid #3ca1ff; }
  .mdl-navigation__link:hover, .mdl-navigation__link:active {
    opacity: 1;
    text-decoration: none;
    color: #424242; }

.coordinate-navigation--background-light-navy .navigation-title {
  background: #175498; }

.mdl-layout__header-row {
  height: 64px;
  justify-content: space-between; }
  .mdl-layout__header-row > .mdl-navigation {
    display: none; }

.mdl-layout__drawer-button,
.mdl-layout__header-row .mdl-navigation__link {
  color: #424242;
  font-size: 1.15em; }

.mdl-layout__header-row--aligned-left .mdl-layout-spacer {
  display: none; }

.mdl-layout__tab-bar-button {
  background: none; }

.mdl-layout-logo {
  flex-grow: 2;
  text-align: center; }

@media only screen and (min-width: 650px) {
  .mdl-layout-logo {
    flex-grow: 0; }

  .mdl-layout__drawer-button {
    display: none; }

  .mdl-layout__header-row {
    padding: 0 1em; }
    .mdl-layout__header-row > .mdl-navigation {
      display: flex;
      justify-content: center; } }
.coordinate-navigation {
  display: none; }

@media only screen and (min-width: 1080px) {
  .mdl-layout__header {
    background-color: transparent; }
    .mdl-layout__header .mdl-navigation__link {
      display: none; }
    .background-colored--dark .mdl-layout__header .header__search-button .mdl-button {
      color: #fff; }

  .coordinate-navigation {
    display: block;
    z-index: 10; }
    .background-colored--dark .coordinate-navigation .mdl-navigation__link {
      color: #fff; }
    .coordinate-navigation .mdl-navigation__link {
      font-family: "SabonLTPro-Bold", "Georgia", serif;
      font-weight: normal;
      font-style: normal;
      -webkit-font-smoothing: antialiased;
      opacity: 1;
      padding: 0;
      font-size: 1.6em;
      position: fixed;
      width: 12rem;
      white-space: nowrap; }
      .coordinate-navigation .mdl-navigation__link:nth-child(1), .coordinate-navigation .mdl-navigation__link:nth-child(2) {
        left: 0;
        transform: rotateZ(-90deg) translate(-6rem, -4rem); }
      .coordinate-navigation .mdl-navigation__link:nth-child(3), .coordinate-navigation .mdl-navigation__link:nth-child(4) {
        right: 0;
        transform: rotateZ(90deg) translate(6rem, -4rem); }
      .coordinate-navigation .mdl-navigation__link:nth-child(4) {
        transform: rotateZ(90deg) translate(9.5rem, -4rem);
        padding-left: 1.3em; }
      .coordinate-navigation .mdl-navigation__link:nth-child(1), .coordinate-navigation .mdl-navigation__link:nth-child(3) {
        top: 10%; }
      .coordinate-navigation .mdl-navigation__link:nth-child(2), .coordinate-navigation .mdl-navigation__link:nth-child(4) {
        top: calc(100vh - 17rem); } }
.mdl-layout__drawer {
  width: 100%;
  padding-top: 4em;
  -webkit-transform: translateX(-100%);
  -moz-transform: translateX(-100%);
  -ms-transform: translateX(-100%);
  -o-transform: translateX(-100%);
  transform: translateX(-100%); }
  .mdl-layout__drawer .mdl-navigation {
    transition: padding-top 0.5s ease; }
  .search-form-header + .mdl-layout__drawer.is-visible .mdl-navigation {
    padding-top: 6em; }
  .search-form-header.is-hidden + .mdl-layout__drawer.is-visible .mdl-navigation {
    padding-top: 0; }
  .mdl-layout__drawer .mdl-navigation .mdl-navigation__link {
    padding: 0.5rem 1rem; }
    .mdl-layout__drawer .mdl-navigation .mdl-navigation__link:hover, .mdl-layout__drawer .mdl-navigation .mdl-navigation__link:active {
      background: none; }
    .mdl-layout__drawer .mdl-navigation .mdl-navigation__link .navigation-title {
      font-size: 14px; }
  .mdl-layout__drawer .mdl-layout__drawer__search-button {
    position: absolute;
    right: 0;
    top: 0;
    margin: 1em; }
  .mdl-layout__drawer .mdl-layout__drawer__close_button {
    width: 2.25rem;
    display: block;
    position: absolute;
    left: 0;
    top: 0;
    padding: 0.5rem;
    margin: 0.9em 1em; }
    .mdl-layout__drawer .mdl-layout__drawer__close_button::before {
      content: "";
      position: absolute;
      top: 0;
      left: 0;
      width: 100%;
      height: 100%; }

.search-form-header {
  z-index: 10;
  padding: 0 2.94118%; }
  @media only screen and (min-width: 650px) {
    .background-colored--dark .search-form-header {
      color: #eee; } }
  @media only screen and (min-width: 1080px) {
    .search-form-header {
      position: relative;
      width: 100%; } }
  .search-form-header .search-form-header__form {
    height: 4rem;
    transition: margin-bottom 700ms ease, height 700ms ease, opacity 700ms ease; }
    @media only screen and (min-width: 1080px) {
      .search-form-header .search-form-header__form {
        margin-bottom: 5em; } }
  .search-form-header.is-hidden .search-form-header__form {
    height: 0;
    overflow: hidden;
    opacity: 0;
    margin-bottom: 0; }
  .search-form-header .mdl-button {
    color: #9e9e9e;
    align-self: center; }
    .background-colored--dark .search-form-header .mdl-button {
      color: #fff;
      opacity: 0.8; }

.search-form-header__form {
  display: flex;
  max-width: 800px;
  margin: auto; }
  .search-form-header__form .mdl-textfield {
    align-self: center;
    width: 100%; }
  .search-form-header__form .mdl-selectfield {
    align-self: center;
    width: 150px;
    padding-bottom: 0;
    padding-top: 10px;
    margin-right: 2rem; }
    .search-form-header__form .mdl-selectfield .selectize-input,
    .search-form-header__form .mdl-selectfield .selectize-input.has-options,
    .search-form-header__form .mdl-selectfield .selectize-input.has-items {
      padding-bottom: 0.4rem;
      color: #424242;
      border-bottom-color: #3ca1ff; }
      .search-form-header__form .mdl-selectfield .selectize-input input,
      .search-form-header__form .mdl-selectfield .selectize-input.has-options input,
      .search-form-header__form .mdl-selectfield .selectize-input.has-items input {
        display: none !important; }
      .background-colored--dark .search-form-header__form .mdl-selectfield .selectize-input, .background-colored--dark
      .search-form-header__form .mdl-selectfield .selectize-input.has-options, .background-colored--dark
      .search-form-header__form .mdl-selectfield .selectize-input.has-items {
        color: #fff;
        border-bottom-color: rgba(255, 255, 255, 0.6); }
  .search-form-header__form .selectize-control.single .selectize-input.input-active {
    background: transparent;
    padding-bottom: 0.6rem; }
  .search-form-header__form .selectize-control.single .selectize-input::after {
    border: 0;
    content: "";
    background-image: url("../img/icons/Expand.svg");
    background-position: center;
    background-repeat: no-repeat;
    background-size: 50%;
    width: 30px;
    height: 30px;
    margin-top: -15px;
    line-height: 1; }
  .search-form-header__form .mdl-selectfield.is-active .selectize-control.single .selectize-input::after {
    background-image: url("../img/icons/Collapse.svg"); }
  .search-form-header__form .selectize-dropdown {
    border: 1px solid #3ca1ff;
    margin-top: -4px;
    border-radius: 0; }
    .search-form-header__form .selectize-dropdown .option {
      font-size: 0.9rem;
      padding: 14px 10px; }

.full-width-input {
  width: 100%; }

.mdl-textfield--floating-label.is-upgraded .mdl-textfield__label {
  color: #424242;
  opacity: 0.4; }
.mdl-textfield--floating-label.is-upgraded.is-focused .mdl-textfield__label {
  opacity: 0.8; }
  .mdl-textfield--floating-label.is-upgraded.is-focused .mdl-textfield__label::after {
    background-color: #3ca1ff; }
.background-colored--dark .mdl-textfield--floating-label.is-upgraded .mdl-textfield__label {
  color: #fff; }
.background-colored--dark .mdl-textfield--floating-label.is-upgraded .mdl-textfield__input {
  border-bottom-color: rgba(255, 255, 255, 0.6); }
.background-colored--dark .mdl-textfield--floating-label.is-upgraded.is-focused .mdl-textfield__label::after {
  background-color: #fff; }

#search-results .page-header__container {
  min-height: 0;
  padding: 1em 0;
  background: #f5f5f5; }

.mdl-layout__tab {
  color: #424242;
  border-bottom: 1px solid #eee; }
  .mdl-layout__tab:hover, .mdl-layout__tab:active {
    color: inherit;
    text-decoration: none; }
  .mdl-layout.is-upgraded .mdl-layout__tab::after {
    content: "";
    width: 0;
    height: 5px;
    background: #00edff;
    animation: none;
    display: block;
    transition: width 0.3s cubic-bezier(0.4, 0, 1, 1); }
  .mdl-layout.is-upgraded .mdl-layout__tab.is-active {
    color: #424242; }
    .mdl-layout.is-upgraded .mdl-layout__tab.is-active::after {
      width: 100%;
      height: 5px;
      background: #00edff;
      animation: none;
      transition: width 0.3s cubic-bezier(0.4, 0, 1, 1); }

.mdl-tabs__tab .mdl-tabs__ripple-container .mdl-ripple {
  background: #00edff; }

.mdl-tabs.is-upgraded .mdl-tabs__tab:hover, .mdl-tabs.is-upgraded .mdl-tabs__tab:active {
  color: #424242;
  text-decoration: none; }
.mdl-tabs.is-upgraded .mdl-tabs__tab.is-active::after {
  background: #00edff; }

.mdl-layout__tab-bar {
  background: #fff; }

.mdl-mega-footer {
  background-color: #fff;
  color: #424242;
  padding: 4rem 0 1rem; }
  .mdl-mega-footer .mdl-logo {
    color: inherit; }

.mdl-mega-footer__bottom-section p {
  opacity: 0.6;
  font-size: 0.9rem;
  margin: 0; }

.mdl-mega-footer__logos {
  align-self: flex-end; }
  .mdl-mega-footer__logos .logo + .logo {
    padding-left: 2rem; }

.mdl-mega-footer__legal {
  padding-top: 2rem; }

.mdl-mega-footer--heading,
.mdl-mega-footer__heading {
  color: #424242;
  text-decoration: none;
  margin-bottom: 0;
  font-size: 0.9em; }
  .mdl-mega-footer--heading:hover, .mdl-mega-footer--heading:active,
  .mdl-mega-footer__heading:hover,
  .mdl-mega-footer__heading:active {
    color: #3ca1ff; }

.mdl-mega-footer__middle-section,
.mdl-mega-footer__bottom-section {
  width: 100%;
  padding: 0 2.94118%; }

.mdl-mega-footer__middle-section {
  display: flex;
  flex-wrap: wrap;
  justify-content: flex-end; }

.mdl-mega-footer-section {
  display: flex;
  flex-direction: column;
  flex-grow: 1; }

.mdl-mega-footer__branding-section {
  padding-top: 2em; }
  @media screen and (min-width: 760px) {
    .mdl-mega-footer__branding-section {
      padding-left: 7em; } }
  @media screen and (min-width: 1024px) {
    .mdl-mega-footer__branding-section {
      padding-top: 0; } }

.mdl-mega-footer--drop-down-section,
.mdl-mega-footer__drop-down-section {
  display: flex;
  order: 1;
  width: 100%;
  border-bottom: 1px solid #eaeaea;
  flex-direction: column; }

.mdl-mega-footer__drop-down-section--multiple-topics {
  order: 2;
  margin-top: 16px;
  flex-wrap: wrap;
  border-bottom: 0;
  flex-direction: row; }
  @media screen and (min-width: 760px) {
    .mdl-mega-footer__drop-down-section--multiple-topics {
      margin-top: 0; } }
  .mdl-mega-footer__drop-down-section--multiple-topics .mdl-mega-footer--heading,
  .mdl-mega-footer__drop-down-section--multiple-topics .mdl-mega-footer__heading {
    width: auto; }

@media screen and (min-width: 760px) {
  .mdl-mega-footer--drop-down-section,
  .mdl-mega-footer__drop-down-section {
    display: block;
    width: 20%;
    border-bottom: 0; }

  .mdl-mega-footer--heading + .mdl-mega-footer--heading,
  .mdl-mega-footer__heading + .mdl-mega-footer--heading, .mdl-mega-footer--heading +
  .mdl-mega-footer__heading,
  .mdl-mega-footer__heading +
  .mdl-mega-footer__heading {
    margin-top: 0.5em; }

  .mdl-mega-footer--drop-down-section:nth-child(3),
  .mdl-mega-footer__drop-down-section:nth-child(3),
  .mdl-mega-footer--drop-down-section:nth-child(4),
  .mdl-mega-footer__drop-down-section:nth-child(4) {
    clear: none; } }
@media screen and (min-width: 1024px) {
  .mdl-mega-footer--drop-down-section,
  .mdl-mega-footer--drop-down-section:nth-child(3),
  .mdl-mega-footer--drop-down-section:nth-child(4),
  .mdl-mega-footer__drop-down-section,
  .mdl-mega-footer__drop-down-section:nth-child(3),
  .mdl-mega-footer__drop-down-section:nth-child(4) {
    width: 15%; } }
@media screen and (min-width: 1200px) {
  .mdl-mega-footer--drop-down-section,
  .mdl-mega-footer--drop-down-section:nth-child(3),
  .mdl-mega-footer--drop-down-section:nth-child(4),
  .mdl-mega-footer__drop-down-section,
  .mdl-mega-footer__drop-down-section:nth-child(3),
  .mdl-mega-footer__drop-down-section:nth-child(4) {
    width: 15%; } }
.page-header {
  background-color: #eee;
  background-position: center;
  background-size: contain;
  background-repeat: no-repeat; }
  @media only screen and (min-width: 1080px) {
    .page-header {
      margin: -64px 6rem 0;
      transition: margin-top 0.5s ease; } }
  #citations-list .page-header {
    background-image: url("../img/banner/citation_small_2x.png"); }
    @media only screen and (min-width: 650px) {
      #citations-list .page-header {
        background-image: url("../img/banner/citation_medium_2x.png"); } }
    @media only screen and (min-width: 1080px) {
      #citations-list .page-header {
        background-image: url("../img/banner/citation_large_2x.png"); } }
  #books-list .page-header {
    background-image: url("../img/banner/lib_small_2x.png"); }
    @media only screen and (min-width: 650px) {
      #books-list .page-header {
        background-image: url("../img/banner/lib_medium_2x.png"); } }
    @media only screen and (min-width: 1080px) {
      #books-list .page-header {
        background-image: url("../img/banner/lib_large_2x.png"); } }

.page-header--link {
  text-align: center;
  background: none;
  padding-bottom: 3em; }
  .page-header--link .page-header__heading a {
    text-decoration: none;
    font-weight: inherit; }

.page-header__container {
  min-height: 300px;
  display: flex;
  align-items: center;
  flex-direction: column;
  position: relative; }
  @media screen and (min-height: 500px) {
    .page-header__container {
      min-height: 40vh; }
      .page-header--condensed .page-header__container {
        min-height: 16rem; } }

.page-header__heading {
  font-size: 1.25em;
  margin-top: 1rem;
  color: #3ca1ff;
  font-family: "SabonLTPro-Bold", "Georgia", serif;
  font-weight: normal;
  font-style: normal; }

.page-header__callout {
  color: #424242;
  background: #fff;
  padding: 1.5em 2em 0;
  align-self: flex-start;
  position: absolute;
  bottom: 3rem;
  width: calc(75% - 5.14706%);
  float: left;
  margin-left: 2.94118%; }
  @media only screen and (min-width: 650px) {
    .page-header__callout {
      width: calc(50% - 4.41176%);
      float: left;
      margin-left: 2.94118%; } }
  .page-header__callout .callout__link {
    color: #424242;
    font-weight: inherit;
    text-decoration: none;
    border-bottom: 3px solid #dbdbdb;
    transition: border-color 150ms ease;
<<<<<<< HEAD
    font-size: 0.75em; }
=======
    font-size: 0.85714em; }
>>>>>>> 5d284326
    .page-header__callout .callout__link:hover, .page-header__callout .callout__link:active, .page-header__callout .callout__link.is-hovered {
      color: #424242;
      border-color: #3ca1ff; }
  .page-header__callout .lead {
    line-height: 1.2;
    font-family: "SabonLTPro-Italic", "Georgia", serif;
    font-weight: normal;
    font-style: normal;
<<<<<<< HEAD
    font-size: 1.1875em; }
=======
    font-size: 1.07143em; }
>>>>>>> 5d284326

.page-filter {
  background: #fff;
  color: #424242; }
  .page-filter .container {
    width: 80%;
    margin: auto; }

.page-filter__header {
  padding: 1rem 1rem 0;
  color: #9e9e9e; }
  .page-filter__header p {
    font-weight: 300; }

.page-filter__footer {
  background-color: #f5f5f5;
  border-top: 0.5em solid #fff;
  text-align: center; }

.toggle-button {
  background: #fff;
  padding: 0 2em;
  margin-bottom: 1.2rem;
  border-top-left-radius: 0;
  border-top-right-radius: 0;
  color: #3ca1ff; }
  .toggle-button:focus {
    outline: 0; }
  .toggle-button:hover, .toggle-button:active {
    background: #eee; }
  .toggle-button .md-icon--hide {
    display: show; }
    .is-visible .toggle-button .md-icon--hide {
      display: none; }
  .toggle-button .md-icon--show {
    display: none; }
    .is-visible .toggle-button .md-icon--show {
      display: block; }

.filter__section {
  display: flex;
  flex-wrap: wrap;
  align-items: stretch;
  padding-bottom: 1em; }
  .filter__section .mdl-button {
    align-self: center; }

.filter__selector {
  padding: 0 1rem;
  flex-grow: 2;
  flex-basis: 330px; }
  @media only screen and (min-width: 650px) {
    .filter__selector {
      max-width: 50%; } }
  .filter__selector.filter__selector--condensed {
    flex-grow: 1;
    flex-basis: 180px;
    max-width: 180px; }
  .filter__selector .mdl-textfield {
    width: 100%; }

.filter {
  background-color: #fff;
  border: 1px solid #3ca1ff;
  padding: 1rem 1rem 0.8rem;
  max-width: 360px; }
  .filter .mdl-checkbox__box-outline {
    border: 1px solid rgba(34, 34, 34, 0.2); }
  .filter .clear-link {
    font-size: 0.8em;
    color: #424242;
    font-weight: inherit;
    text-decoration: none;
    border-bottom: 3px solid #dbdbdb;
    transition: border-color 150ms ease;
    border: 0; }
    .filter .clear-link:hover, .filter .clear-link:active, .filter .clear-link.is-hovered {
      color: #424242;
      border-color: #3ca1ff; }

.filter__nav {
  display: flex;
  flex-direction: row;
  flex-wrap: wrap;
  font-size: 0.85em;
  padding: 0 1.4rem 1rem; }

.filter__nav-link {
  width: 7.5%;
  text-align: center;
  text-decoration: none;
  color: #424242;
  transition: color 150ms ease;
  outline: none; }
  .filter__nav-link:hover, .filter__nav-link:active, .filter__nav-link.is-active {
    color: #3ca1ff; }
  .filter__nav-link.filter__nav-link--disabled {
    color: #9e9e9e;
    opacity: 0.6; }
    .filter__nav-link.filter__nav-link--disabled:hover, .filter__nav-link.filter__nav-link--disabled:active {
      color: #9e9e9e; }

.filter__search {
  border: 1px solid #d1d1d1;
  margin-bottom: 1rem;
  border-radius: 1em;
  display: flex;
  padding: 0 0.5em; }
  .filter__search .mdl-button--icon {
    width: 1.25rem;
    height: 100%;
    min-width: 0;
    margin-top: -5px;
    opacity: 0.8; }
  .filter__search .filter__search-field {
    border: 0;
    padding-left: 0.5rem;
    width: 100%;
    outline: none; }
    .filter__search .filter__search-field::placeholder {
      opacity: 0.8; }

.filter__check-list {
  max-height: 8em;
  overflow: scroll;
  margin-bottom: 1rem;
  display: flex;
  flex-wrap: wrap; }
  .filter__check-list .mdl-checkbox {
    width: 50%;
    height: auto;
    margin-bottom: 0.6rem;
    display: flex;
    padding-right: 1.5rem;
    font-size: 0.85em; }
    .filter__selector--condensed .filter__check-list .mdl-checkbox {
      width: 100%;
      padding-right: 0; }
  .filter__check-list .name {
    flex-basis: 100%;
    padding-right: 6px;
    text-overflow: ellipsis;
    width: 100%;
    overflow: hidden; }
  .filter__check-list .filter__count {
    opacity: 0.5; }

.filter--years {
  max-width: 200px; }
  .filter--years .filter__search {
    padding: 0;
    border: 0; }
  .filter--years .filter__search-label {
    padding: 0 1em; }
  .filter--years .filter__search-field {
    border: 1px solid #d1d1d1;
    border-radius: 1rem;
    height: 1.7rem;
    padding: 0 1em;
    text-align: center; }

.frequency_chart {
  height: 4rem;
  border: 1px solid #d1d1d1;
  display: flex;
  margin-bottom: 0.25rem; }
  .frequency_chart.frequency_chart--bar {
    align-items: flex-end; }

.frequency_chart__bar {
  background-color: #d1d1d1;
  cursor: pointer;
  width: 100%;
  transition: background-color 150ms ease; }
  .frequency_chart__bar:hover, .frequency_chart__bar:active {
    background-color: #3ca1ff; }
  .frequency_chart__bar.frequency_chart__bar--1 {
    height: 10%; }
  .frequency_chart__bar.frequency_chart__bar--2 {
    height: 20%; }
  .frequency_chart__bar.frequency_chart__bar--3 {
    height: 30%; }
  .frequency_chart__bar.frequency_chart__bar--4 {
    height: 40%; }
  .frequency_chart__bar.frequency_chart__bar--5 {
    height: 50%; }
  .frequency_chart__bar.frequency_chart__bar--6 {
    height: 60%; }
  .frequency_chart__bar.frequency_chart__bar--7 {
    height: 70%; }
  .frequency_chart__bar.frequency_chart__bar--8 {
    height: 80%; }
  .frequency_chart__bar.frequency_chart__bar--9 {
    height: 90%; }
  .frequency_chart__bar.frequency_chart__bar--10 {
    height: 100%; }

.frequency_chart-axis {
  display: flex;
  color: #b8b8b8; }
  .frequency_chart-axis .chart-label {
    width: 50%;
    font-size: 0.8em; }
    .frequency_chart-axis .chart-label.chart-label--end {
      text-align: right; }

.collection {
  display: flex;
  flex-direction: row;
  flex-wrap: wrap; }
  .collection .collection__item {
    width: calc(100% - 5.88235%);
    float: left;
    margin-left: 2.94118%; }
    @media only screen and (min-width: 650px) {
      .collection .collection__item {
        width: calc(50% - 4.41176%);
        float: left;
        margin-left: 2.94118%; } }

.collection--condensed .collection__item {
  width: calc(50% - 4.41176%);
  float: left;
  margin-left: 2.94118%; }
  @media only screen and (min-width: 650px) {
    .collection--condensed .collection__item {
      width: calc(25% - 3.67647%);
      float: left;
      margin-left: 2.94118%; } }
.collection--condensed .text-badge,
.collection--condensed .item__location,
.collection--condensed .item__excerpt,
.collection--condensed .item__citation {
  display: none;
  visibility: hidden; }

.collection--no-images {
  padding-top: 1rem;
  padding-bottom: 2rem; }
  .collection--no-images .collection__item {
    width: calc(50% - 4.41176%);
    float: left;
    margin-left: 2.94118%; }
    @media only screen and (min-width: 650px) {
      .collection--no-images .collection__item {
        width: calc(33.33333% - 3.92157%);
        float: left;
        margin-left: 2.94118%; } }

.collection__header {
  width: 100%;
  padding: 1em 2.94118% 2em; }

.collection__title {
  color: #424242;
  font-size: 1.5em; }
  .collection__title a {
    text-decoration: none; }
    .collection__title a:hover, .collection__title a:active {
      color: #3ca1ff; }
      .collection__title a:hover span, .collection__title a:active span {
        color: #3ca1ff; }
    .collection__title a span {
      color: #424242;
      font-family: "UniversLTPro-55Roman", "Helvetica", "Arial", sans-serif;
      font-size: 1rem;
      text-decoration: none;
      transition: color 150ms ease; }
      .collection__title a span:first-child {
        margin-left: 1em;
        margin-right: 0.25em; }

.collection__item {
  color: #424242;
  margin-bottom: 2rem;
  padding-bottom: 2.5rem;
  border-bottom: 1px solid #3ca1ff; }
  .collection--condensed .collection__item {
    padding-bottom: 2rem;
    border-bottom: 0; }
  .collection__item.annotation {
    border-bottom-color: #ff470f; }
  .collection__item.outwork .text-badge,
  .collection__item.outwork .item__author,
  .collection__item.outwork .item__citation {
    display: none; }
  .collection__item.book--short .text-badge,
  .collection__item.book--short .item__excerpt,
  .collection__item.book--short .item__citation {
    display: none; }

.item__body {
  width: calc(50% - 4.41176%);
  float: left;
  margin-left: 2.94118%; }
  .collection--condensed .item__body {
    width: 100%;
    float: none; }
  .collection--no-images .item__body {
    width: 100%;
    margin-left: 0; }

.item__heading {
  font-family: "SabonLTPro-Italic", "Georgia", serif;
  font-weight: normal;
  font-style: normal;
  font-size: 1.1875em;
  font-style: italic;
  margin-top: 0.4em; }
  .collection--condensed .item__heading {
    margin-top: 0.6em;
    margin-bottom: 0.25em; }

.item__link {
  color: #424242;
  font-weight: inherit;
  text-decoration: none;
  border-bottom: 3px solid #dbdbdb;
  transition: border-color 150ms ease;
  color: inherit;
  line-height: 1.4; }
  .item__link:hover, .item__link:active, .item__link.is-hovered {
    color: #424242;
    border-color: #3ca1ff; }

.item__heading,
.item__author {
  margin-bottom: 0; }

.item__author {
  font-size: 1.125em;
  font-family: "SabonLTPro-Roman", "Georgia", serif;
  font-weight: normal;
  font-style: normal; }

.item__date,
.item__location {
  display: inline-block;
  margin-right: 1rem;
  font-size: 0.75em;
  line-height: 1;
  margin-bottom: 1.2em; }

.item__image {
  position: relative;
  width: calc(50% - 4.41176%);
  float: left;
  margin-left: 2.94118%;
  float: right;
  height: 100%;
  z-index: 2;
  display: flex;
  flex-direction: column; }
  .collection--condensed .item__image {
    float: none; }
  .item__image.item__image--gallery {
    float: left;
    width: calc(50% - 4.41176%);
    float: left;
    margin-left: 2.94118%; }
    @media only screen and (min-width: 650px) {
      .item__image.item__image--gallery {
        width: calc(25% - 3.67647%);
        float: left;
        margin-left: 2.94118%; } }
  .item__image .img {
    position: relative;
    width: auto;
    max-height: 200px;
    display: block; }
    .item__image .img.img--placeholder {
      height: 200px;
      width: 150px;
      max-width: 100%;
      background: #eee;
      align-self: flex-end;
      margin: 0; }
    .collection--condensed .item__image .img {
      max-height: none; }
  .collection--condensed .item__image {
    width: 100%;
    height: auto;
    margin-bottom: 1em; }
  .collection--no-images .item__image {
    display: none; }

.item__image-link {
  top: 0;
  right: 0;
  background-color: transparent;
  transition: background-color 0.3s ease;
  position: absolute;
  width: auto;
  display: inline-table; }
  .collection--condensed .item__image-link, .item-gallery .item__image-link {
    position: relative; }
  .item-gallery .item__image-link {
    display: block;
    height: 200px; }
    .item-gallery .item__image-link .img {
      height: 100%;
      max-height: none; }
  .item__image-link .img {
    opacity: 1;
    -webkit-backface-visibility: hidden;
    backface-visibility: hidden;
    transition: opacity 0.3s ease; }
  .item__image-link::after {
    cursor: pointer;
    content: "";
    background-image: url("../img/icons/Magnify.svg");
    background-position: center;
    background-repeat: no-repeat;
    background-size: 40%;
    position: absolute;
    top: 0;
    left: 0;
    height: 100%;
    width: 100%;
    font-size: 2.5rem;
    line-height: 1;
    color: #fff;
    opacity: 0;
    transition: opacity 0.3s ease; }
  .item__image-link:hover {
    background-color: #3ca1ff; }
    .item__image-link:hover .img {
      opacity: 0.3; }
    .item__image-link:hover::after {
      opacity: 1;
      transition-duration: 0.5s; }

.item__image-caption {
  color: #424242;
  font-style: normal;
  padding-top: 0.3em;
  padding-bottom: 1.7em; }

.item__excerpt,
.item__citation {
  font-size: 0.9em; }

.item__excerpt {
  opacity: 0.6; }

.item-header {
  color: #424242;
  width: calc(100% - 5.88235%);
  float: left;
  margin-left: 2.94118%; }
  @media only screen and (min-width: 650px) {
    .item-header {
      width: calc(25% - 3.67647%);
      float: left;
      margin-left: 2.94118%;
      margin-left: calc(8.33333% - 3.18627% + 5.88235%); } }
  .item-header .item-header__image {
    width: 100%;
    max-width: 200px;
    float: left;
    margin: 0 1em 1em 0; }
    @media only screen and (min-width: 650px) {
      .item-header .item-header__image {
        margin: 0;
        max-width: 100%;
        float: none; } }
    .item-header .item-header__image.img--placeholder {
      background: #eee;
      height: 250px;
      display: inherit; }

.item-title {
  font-family: "SabonLTPro-Italic", "Georgia", serif;
  font-weight: normal;
  font-style: normal;
  font-size: 1.6em;
  margin: 1em 0 0.25em; }

.item-author {
  font-size: 1.3em;
  font-family: "SabonLTPro-Roman", "Georgia", serif;
  font-weight: normal;
  font-style: normal;
  margin-bottom: 6px; }

.item-pages {
  margin-bottom: 3rem; }

.item-navigation {
  float: left; }

@media only screen and (min-width: 650px) {
  .inner-wrapper-sticky {
    float: left; } }

.item-section {
  width: calc(100% - 5.88235%);
  float: left;
  margin-left: 2.94118%; }
  @media only screen and (min-width: 650px) {
    .item-section {
      width: calc(66.66667% - 4.90196%);
      float: left;
      margin-left: 2.94118%; } }

.item-navigation-link {
  cursor: pointer;
  font-weight: 300;
  color: #9e9e9e;
  opacity: 0.8;
  line-height: 1;
  text-decoration: none;
  border-bottom: 3px solid #c2c2c2;
  transition: color 150ms ease, border-color 150ms ease;
  clear: both;
  float: left;
  margin-bottom: 1rem; }
  .item-navigation-link--active, .item-navigation-link:hover, .item-navigation-link:active {
    opacity: 1;
    color: #424242;
    border-color: #3ca1ff; }

.item-nav {
  display: flex;
  align-items: center;
  padding-bottom: 2em; }

.item-nav__link {
  flex-grow: 3;
  text-decoration: none;
  padding: 0.5em 2em;
  text-align: center;
  border-bottom: 1px solid #3ca1ff;
  background: #d5d5d5;
  height: 2.6em;
  white-space: nowrap;
  color: #6b6b6b; }
  .item-nav__link:active {
    outline: none; }
  .item-nav__link.item-nav__link--active {
    background: none;
    border: 1px solid #3ca1ff;
    border-bottom-color: transparent;
    color: #3ca1ff; }

.item-nav__spacer {
  flex-grow: 2;
  background: transparent;
  border-bottom: 1px solid #3ca1ff;
  height: 2.6em;
  display: inline-block;
  position: relative; }

.item-nav__spacer--end {
  flex-grow: 4;
  padding-left: 4em; }

.item-term {
  color: #424242;
  width: 100%;
  padding-bottom: 1.2em;
  display: block; }
  .item-term .item-term__label {
    font-family: "UniversLTPro-65Bold", "Helvetica", "Arial", sans-serif;
    font-weight: normal;
    font-style: normal;
    font-size: 1.1em;
    font-weight: 400;
    margin-top: 1em;
    margin-right: 0.5em;
    width: calc(100% - 5.88235%);
    float: left;
    margin-left: 2.94118%; }
    @media only screen and (min-width: 650px) {
      .item-term .item-term__label {
        width: calc(100% - 5.88235%);
        float: left;
        margin-left: 2.94118%;
        margin-left: 0; } }
  .item-term .item-term__value {
    font-weight: 300;
    font-family: "UniversLTPro-55Oblique", "Helvetica", "Arial", sans-serif;
    font-weight: normal;
    font-style: normal;
    width: calc(100% - 5.88235%);
    float: left;
    margin-left: 2.94118%; }
    .item-term .item-term__value .item-term__link {
      color: #424242;
      font-weight: inherit;
      text-decoration: none;
      border-bottom: 3px solid #dbdbdb;
      transition: border-color 150ms ease; }
      .item-term .item-term__value .item-term__link:hover, .item-term .item-term__value .item-term__link:active, .item-term .item-term__value .item-term__link.is-hovered {
        color: #424242;
        border-color: #3ca1ff; }
    .item-term .item-term__value .item__link {
      border: 0; }
    .item-term .item-term__value.item-term__value--aside {
      font-style: normal; }
    @media only screen and (min-width: 650px) {
      .item-term .item-term__value {
        width: calc(75% - 5.14706%);
        float: left;
        margin-left: 2.94118%;
        margin-left: 0; }
        .item-term .item-term__value.collection {
          width: calc(100% - 5.88235%);
          float: left;
          margin-left: 2.94118%;
          margin-left: -2.94118%;
          font-size: 0.75rem; }
        .item-term .item-term__value.item-term__value--aside {
          margin-left: inherit;
          width: calc(25% - 3.67647%);
          float: left;
          margin-left: 2.94118%; } }
  .item-term.item-term--callout {
    border-top: 1px solid rgba(34, 34, 34, 0.2);
    border-bottom: 1px solid rgba(34, 34, 34, 0.2);
    padding-bottom: 0.6em;
    padding-top: 0.6em;
    margin-bottom: 0.6em; }
  .item-term.item-term--inline {
    display: flex;
    align-items: baseline; }
    .item-term.item-term--inline .item-term__label {
      margin-bottom: 0;
      margin-top: 0;
      width: calc(100% - 5.88235%);
      float: left;
      margin-left: 2.94118%; }
      @media only screen and (min-width: 650px) {
        .item-term.item-term--inline .item-term__label {
          width: calc(33.33333% - 3.92157%);
          float: left;
          margin-left: 2.94118%;
          margin-left: inherit; } }
    .item-term.item-term--inline .item-term__value {
      margin-bottom: 0;
      font-style: normal;
      width: calc(100% - 5.88235%);
      float: left;
      margin-left: 2.94118%; }
      @media only screen and (min-width: 650px) {
        .item-term.item-term--inline .item-term__value {
          width: calc(50% - 4.41176%);
          float: left;
          margin-left: 2.94118%;
          margin-left: inherit; } }

.item-gallery__heading {
  width: 100%;
  float: left;
  color: #424242;
  padding: 0 2.94118% 1em; }
  .item-gallery__heading p {
    font-weight: 300;
    margin: 0; }

.item-gallery__title {
  font-size: 1.2em;
  font-weight: 400;
  margin: 0 0 0.5em;
  font-family: "UniversLTPro-55Roman", "Helvetica", "Arial", sans-serif; }
  .item-gallery__title a {
    color: inherit;
    font-weight: inherit;
    text-decoration: inherit; }

.citation-list .collection .collection__item {
  width: calc(100% - 5.88235%);
  float: left;
  margin-left: 2.94118%;
  margin-left: 0; }
  @media only screen and (min-width: 650px) {
    .citation-list .collection .collection__item {
      width: calc(100% - 5.88235%);
      float: left;
      margin-left: 2.94118%;
      margin-left: 0; } }

.page-sort {
  color: #424242;
  padding-bottom: 2rem;
  font-size: 0.9em; }

.page-sort__header {
  display: flex;
  align-items: baseline;
  padding: 0 2.94118% 0.5rem; }
  .page-sort__header .sort-label,
  .page-sort__header .sort-link {
    margin-right: 1em; }
  .page-sort__header .sort-label {
    font-weight: 400; }
    .page-sort__header .sort-label.sort-label--diminished {
      font-size: 300;
      color: #9e9e9e; }
  .page-sort__header .sort-link {
    cursor: pointer;
    font-weight: 300;
    color: #9e9e9e;
    opacity: 0.8;
    line-height: 1;
    text-decoration: none;
    border-bottom: 3px solid #c2c2c2;
    transition: color 150ms ease, border-color 150ms ease; }
    .page-sort__header .sort-link--active, .page-sort__header .sort-link:hover, .page-sort__header .sort-link:active {
      opacity: 1;
      color: #424242;
      border-color: #3ca1ff; }
  .page-sort__header .sort-link--danger:hover, .page-sort__header .sort-link--danger:active {
    color: #ff8a80;
    border-color: #ff8a80; }
  .page-sort__header .order_by__options {
    margin: 0;
    padding: 0;
    list-style: none;
    display: flex; }
    .page-sort__header .order_by__options label {
      cursor: pointer; }
    .page-sort__header .order_by__options li {
      font-size: 0.9rem; }

.pagination {
  padding: 0 2.94118% 8em; }
  .pagination .step-links {
    float: right;
    display: flex;
    flex-wrap: nowrap;
    flex-direction: row;
    align-items: center;
    color: #424242; }

.pagination__page-link {
  text-decoration: none;
  color: #424242;
  padding: 5px 2px 0; }

.pagination__page-link--current {
  color: #3ca1ff;
  border-bottom: 3px solid; }

.pagination__nav-link {
  text-decoration: none; }

.pagination__nav-link .md-icon {
  font-size: 1em;
  line-height: 2em;
  padding: 0 0.5em; }

#sw-version {
  color: #eee;
  padding: 10px 0;
  margin-left: 200px;
  font-style: small; }

body {
  background: #f5f5f5; }

.background-colored--light-navy {
  background-color: #175498; }

main {
  flex-grow: 2;
  z-index: 3; }

#homepage {
  color: #fff; }
  #homepage .credits {
    font-family: "SabonLTPro-Roman", "Georgia", serif;
    font-weight: normal;
    font-style: normal;
    font-size: 1.3em; }
  #homepage .credits__role {
    font-family: "SabonLTPro-Italic", "Georgia", serif;
    font-weight: normal;
    font-style: normal; }
  #homepage .credits__name + .credits__role {
    margin-top: 1em; }
  #homepage article {
    display: inline-block;
    margin-bottom: 10rem;
    margin-right: 2.94118%;
    margin-top: 5rem;
    transition: margin-top 0.5s ease; }
    @media only screen and (min-width: 1080px) {
      #homepage article {
        margin-top: 8rem; } }
  #homepage h1 {
    margin-bottom: 4rem; }
  #homepage .lead {
    margin-bottom: 4rem; }
  #homepage p {
    max-width: 40rem; }
  #homepage section p {
    font-size: 1.14em; }
  #homepage header,
  #homepage section {
    width: calc(100% - 5.88235%);
    float: left;
    margin-left: 2.94118%; }
  #homepage aside {
    width: calc(100% - 5.88235%);
    float: left;
    margin-left: 2.94118%; }
  @media only screen and (min-width: 650px) {
    #homepage header,
    #homepage section {
      width: calc(66.66667% - 4.90196%);
      float: left;
      margin-left: 2.94118%;
      left: calc(33.33333% - 3.92157% + 2.94118%);
      position: relative; }
    #homepage aside {
      margin-left: calc(25% - 3.67647% + 5.88235%);
      width: calc(25% - 3.67647%);
      float: left;
      margin-left: 2.94118%;
      left: calc(-58.33333% - 1.22549% + 2.94118%);
      position: relative; } }

#visualizations {
  padding-bottom: 6em; }
  #visualizations > .container {
    padding: 0 2.94118%; }
  #visualizations .page-sort__header {
    padding: 0.5rem 0 0; }

.visualizations {
  color: #424242; }

.visualization-part-header {
  font-family: "UniversLTPro-55Roman", "Helvetica", "Arial", sans-serif;
  font-size: 0.9em;
  margin: 0;
  color: #9e9e9e; }

.visualization-part-header,
.visualization-section {
  padding-bottom: 1.5em; }

.visualization-section {
  display: flex;
  align-items: flex-start; }

.visualization-chapter-header {
  font-family: "UniversLTPro-55Roman", "Helvetica", "Arial", sans-serif;
  font-weight: 400;
  font-size: 0.9em;
  padding-right: 2rem;
  margin: 0;
  min-width: 7rem;
  width: 7rem; }

.visualization-chapter-markers {
  display: flex;
  align-items: center;
  flex-wrap: wrap; }

.visualization-marker-container {
  position: relative;
  margin: 0.33em;
  display: block;
  width: 10px;
  height: 10px; }

.webui-popover-visualization.reference {
  display: block;
  float: left;
  width: 100%;
  margin-bottom: 0;
  padding-bottom: 0; }
  .webui-popover-visualization.reference .item__body {
    min-height: none; }
.webui-popover-visualization .item__body {
  width: calc(75% - 5.14706%);
  float: left;
  margin-left: 2.94118%; }
.webui-popover-visualization .item__image {
  width: calc(25% - 3.67647%);
  float: left;
  margin-left: 2.94118%;
  float: right;
  min-height: 200px; }
  @media only screen and (min-width: 650px) {
    .webui-popover-visualization .item__image {
      min-height: 0; } }
  @media only screen and (min-width: 1080px) {
    .webui-popover-visualization .item__image {
      min-height: 200px; } }

.visualization-chapter-marker {
  width: 10px;
  height: 10px;
  position: absolute;
  overflow: hidden;
  border-radius: 50%;
  color: transparent;
  background: #3ca1ff;
  opacity: 0.8; }
  .visualization-chapter-marker:hover, .visualization-chapter-marker.active {
    color: transparent;
    opacity: 1; }

.wrap {
  position: absolute;
  overflow: hidden;
  top: -308px;
  right: -15rem;
  padding: 1em;
  display: block;
  border-radius: 4px;
  transform: translateY(20px);
  transition: all 0.5s;
  visibility: hidden;
  height: 300px;
  width: 450px; }
  .wrap .content {
    opacity: 0; }
    .wrap .content .collection__item {
      border: 0; }
  .wrap::before {
    position: absolute;
    width: 1px;
    height: 1px;
    background: #fff;
    content: "";
    bottom: 10px;
    left: 50%;
    top: 95%;
    color: #fff;
    border-radius: 50%;
    transition: all 300ms cubic-bezier(0.215, 0.61, 0.355, 1); }
  .wrap.active {
    display: block;
    visibility: visible;
    box-shadow: 2px 3px 16px #eee;
    transform: translateY(0);
    transition: all 0.5s; }
    .wrap.active::before {
      height: 2000px;
      width: 2000px;
      border-radius: 50%;
      top: 50%;
      left: 50%;
      margin-left: -1000px;
      margin-top: -1000px;
      display: block;
      transition: all 300ms cubic-bezier(0.215, 0.61, 0.355, 1); }
    .wrap.active .content {
      position: relative;
      z-index: 1;
      opacity: 1;
      transition: all 300ms cubic-bezier(0.55, 0.055, 0.675, 0.19); }

.webui-popover {
  border-radius: 0;
  border-width: 0 0 1px;
  box-shadow: none;
  border-color: #3ca1ff;
  max-width: 100%;
  min-width: 400px;
  width: calc(100% - 5.88235%);
  float: left;
  margin-left: 2.94118%;
  margin-left: 0;
  position: fixed; }
  @media only screen and (min-width: 650px) {
    .webui-popover {
      width: calc(50% - 4.41176%);
      float: left;
      margin-left: 2.94118%;
      margin-left: 0; } }
  .webui-popover i.icon-refresh {
    display: block;
    position: absolute;
    width: 100%;
    margin: 0;
    top: 0;
    height: 200px;
    background-size: 75px;
    background-position: center;
    left: 0;
    opacity: 0.33; }
    .webui-popover i.icon-refresh.error {
      background-image: url("../img/error-icon.png"); }
      .webui-popover i.icon-refresh.error::after {
        content: "Sorry, there was an error loading this citation.";
        position: absolute;
        bottom: 1.4rem;
        text-align: center;
        width: 100%;
        font-size: 1.2rem;
        color: #ff470f; }
  .webui-popover .text-badge {
    display: none; }
  .webui-popover .collection__item {
    border: 0;
    float: left;
    width: 100%;
    margin: 0;
    padding-bottom: 0; }

.webui-arrow {
  bottom: -11px;
  left: 50%;
  margin-left: -15px;
  position: absolute;
  display: block;
  width: 33px;
  z-index: 2;
  height: 12px;
  border-top: 2px solid #fff; }
  .webui-arrow::before, .webui-arrow::after {
    content: "";
    left: -3px;
    border-style: solid;
    position: absolute;
    display: block;
    width: 30px; }

.webui-arrow::before {
  bottom: -1px;
  margin-left: 2px;
  border-width: 12px 18px 0;
  border-color: #3ca1ff transparent transparent;
  z-index: -1; }

.webui-arrow::after {
  bottom: 1px;
  margin-left: 3px;
  border-width: 10px 17px 0;
  border-color: #fff transparent transparent;
  z-index: 1; }

#sw-version {
  color: #efefef;
  padding: 10px 0;
  margin-left: 200px;
  font-style: small; }

.hidden-admin-info {
  display: none; }

/*# sourceMappingURL=local.css.map */<|MERGE_RESOLUTION|>--- conflicted
+++ resolved
@@ -1617,11 +1617,7 @@
     text-decoration: none;
     border-bottom: 3px solid #dbdbdb;
     transition: border-color 150ms ease;
-<<<<<<< HEAD
-    font-size: 0.75em; }
-=======
     font-size: 0.85714em; }
->>>>>>> 5d284326
     .page-header__callout .callout__link:hover, .page-header__callout .callout__link:active, .page-header__callout .callout__link.is-hovered {
       color: #424242;
       border-color: #3ca1ff; }
@@ -1630,11 +1626,7 @@
     font-family: "SabonLTPro-Italic", "Georgia", serif;
     font-weight: normal;
     font-style: normal;
-<<<<<<< HEAD
-    font-size: 1.1875em; }
-=======
     font-size: 1.07143em; }
->>>>>>> 5d284326
 
 .page-filter {
   background: #fff;
