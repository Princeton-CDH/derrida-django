from haystack import indexes
from derrida.books.models import Instance, Reference
import roman


# Solr index needs to support:
# Browse/search library books cited in DG
# - Display thumbnail, title, author, year and copy
# - Filter by date range, cited/not
# - Sort by author, publication date

class InstanceIndex(indexes.SearchIndex, indexes.Indexable):
    text = indexes.CharField(document=True, use_template=True, stored=False)
    display_title = indexes.CharField(model_attr='display_title', faceted=True)
    item_type = indexes.CharField(model_attr='item_type', faceted=True)
    copy = indexes.CharField(model_attr='copy', null=True)
    #: author names in lastname, first for sort/facet
    author = indexes.MultiValueField(model_attr='work__authors__authorized_name',
        faceted=True, null=True)
    #: non-multifield for first author to allow sorting by author
    sort_author = indexes.CharField(model_attr='work__authors__authorized_name',
        faceted=True, null=True)
    #: author in firstname last for display
    author_firstname_last = indexes.MultiValueField(model_attr='work__authors__firstname_last',
        null=True)
    subject = indexes.MultiValueField(model_attr='work__subjects__name',
        faceted=True, null=True)
    language = indexes.MultiValueField(model_attr='languages__name',
        faceted=True, null=True)
    pub_place = indexes.MultiValueField(model_attr='pub_place__name',
        faceted=True, null=True)
    work_language = indexes.MultiValueField(model_attr='work__languages__name',
        faceted=True, null=True)
    work_year = indexes.IntegerField(model_attr='work__year', null=True)
    copyright_year = indexes.IntegerField(model_attr='copyright_year', null=True)
    print_year = indexes.IntegerField(model_attr='print_year', null=True)
    #: sort/display year: print year if known; otherwise, copyright year.
    year = indexes.IntegerField(model_attr='year', null=True)
    # FIXME: a book is cited if items it collects are cited
    cited_in = indexes.MultiValueField(model_attr='reference_set__derridawork__short_title',
        faceted=True, null=True)
    is_extant = indexes.FacetBooleanField(model_attr='is_extant')
    is_annotated = indexes.FacetBooleanField(model_attr='is_annotated')
    digital_edition = indexes.FacetBooleanField(model_attr='digital_edition')
    slug = indexes.CharField(model_attr='slug')

    def get_model(self):
        return Instance


class ReferenceIndex(indexes.SearchIndex, indexes.Indexable):
    '''Search index instance for :class:`derrida.books.models.Reference`'''
    text = indexes.CharField(document=True, use_template=True, stored=False)
    #: Short title for search form from :class:`~derrida.books.models.DerridaWork`
    derridawork = indexes.CharField(model_attr='derridawork__short_title', faceted=True)
    #: Name value for the :class:`~derrida.books.models.ReferenceType` of citation
    reference_type = indexes.CharField(model_attr='reference_type__name',
        faceted=True)
    #: Page in derrida work; :attr:`derrida.books.models.Reference.derridawork_page`
    derridawork_page = indexes.IntegerField(model_attr='derridawork_page')
    #: Page location in derrida work; :attr:`derrida.books.models.Reference.derridawork_pageloc`
    derridawork_pageloc = indexes.CharField(model_attr='derridawork_pageloc')
    #: derrida work slug in derrida work; :attr:`derrida.books.models.DerridaWork.slug`
    derridawork_slug = indexes.CharField(model_attr='derridawork__slug')
    #: Cited page in referenced work; :attr:`derrida.books.models.Reference.book_page`
    book_page = indexes.CharField(model_attr='book_page', null=True, faceted=True)
    #: sort field for reference work page to sort page numbers correctly
    book_page_sort = indexes.IntegerField()
    #: anchor text
    anchor_text = indexes.CharField(model_attr='anchor_text', null=True)
    #: ids for corresponding intervention
    interventions = indexes.MultiValueField(model_attr='interventions__id')
    #: has corresponding intervention
    corresponding_intervention = indexes.FacetBooleanField()
    # - related instance and work info
    #: Title of instance to which citation points; :method:`derrida.books.models.Instance.display_title`
    instance_title = indexes.CharField(model_attr='instance__display_title',
        faceted=True)
    #: Instance authors for faceted filtering
    instance_author = indexes.MultiValueField(model_attr='instance__work__authors__authorized_name',
        faceted=True, null=True)
    #: Instance authors for display
    instance_author_firstname_last = indexes.MultiValueField(model_attr='instance__work__authors__firstname_last',
        null=True)
    #: non-multifield for instance first author to allow sorting by author
    instance_sort_author = indexes.CharField(model_attr='instance__work__authors__authorized_name',
        faceted=True, null=True)
    #: subjects for associated instance; :attr:`derrida.books.models.Instance.subjects`
    instance_subject = indexes.MultiValueField(model_attr='instance__work__subjects__name',
        faceted=True, null=True)
    #: languages for associated instance; :attr:`derrida.book.models.Instance.languages`
    instance_language = indexes.MultiValueField(faceted=True, null=True)
    #: languages for the original work; :attr:`derrida.book.models.Work.languages`
    original_language = indexes.MultiValueField(model_attr='instance__work__languages__name',
        faceted=True)
    instance_pub_place = indexes.MultiValueField(model_attr='book__pub_place__name',
        faceted=True, null=True)
    #: work year of the associated instance's work; :attr:`derrida.books.models.Work.year`
    instance_work_year = indexes.IntegerField(model_attr='instance__work__year', null=True)
    #: copyright year of associated instance; :attr:`derrida.books.models.Instance.copyright_year`
<<<<<<< HEAD
    instance_copyright_year = indexes.IntegerField(model_attr='instance__copyright_year', null=True)
    #: print year of associated instance; :attr:`derrida.books.models.Instance.r_year`
    instance_print_year = indexes.IntegerField(model_attr='instance__print_year', null=True)
=======
    instance_copyright_year = indexes.DecimalField(model_attr='book__copyright_year', null=True)
    #: print year of associated instance; :attr:`derrida.books.models.Instance.r_year`
    instance_print_year = indexes.DecimalField(model_attr='book__print_year', null=True)
>>>>>>> 618513f8
    #: is instance extant in PU collection?; :attr:`derrida.books.models.Instance.is_extant`
    instance_is_extant = indexes.FacetBooleanField(model_attr='book__is_extant')
    #: is instance annotated?; :attr:`derrida.books.models.Instance.is_annotated`
    instance_is_annotated = indexes.FacetBooleanField(model_attr='book__is_annotated')
    #: instance slug, for generating urls and filtering by instance
    instance_slug = indexes.CharField(model_attr='book__slug')
    #: instance copy, for distinguishing multiple copies of the same edition
    instance_copy = indexes.CharField(model_attr='book__copy', null=True)
    #: boolean indicating if instance has digital edition
    instance_digital_edition = indexes.FacetBooleanField(model_attr='book__digital_edition')
    #: instance collection title, for references to book sections
    instance_collection_title = indexes.CharField(model_attr='instance__collected_in__display_title',
        null=True)

    def get_model(self):
        return Reference

    def prepare_instance_sort_author(self, reference):
        first_author = reference.instance.work.authors.first()
        if first_author:
            return first_author.authorized_name

    def prepare_corresponding_intervention(self, reference):
        return reference.interventions.count()

    def prepare_instance_language(self, reference):
        # use languages directly on this instance, if available (even if a
        # book section or article)
        if reference.instance.languages.exists():
            return [lang.name for lang in reference.instance.languages.all()]
        # if no languages directly set and part of a collected work, use
        # collection work languages
        if reference.instance.collected_in:
            return [lang.name for lang in reference.instance.collected_in.languages.all()]

    def prepare_book_page_sort(self, reference):
        '''Handle integer values and sort in page references'''
        # if empty immediately return 0 for no sort
        if not reference.book_page:
            return 0
        book_page = reference.book_page.lower()
        # ignore any back references to derridawork citation, e.g. (256a)
        book_page = book_page.split(')')[-1]
        # split on '-' if it exists; just get first page of page range
        book_page = book_page.split('-')[0]
        # strip any trailing p or s
        book_page = book_page.strip('ps')

        # try converting to integer - should work in most cases
        try:
            return int(book_page)
        except ValueError:
            pass

        # if that fails, check for a roman numeral
        try:
            # return a negative number so front matter pages (up to 500)
            # will sort before pages with regular numbers.
            return roman.fromRoman(book_page.upper()) - 500
        except roman.InvalidRomanNumeralError:
            pass

        # if no conversion succeeded, return zero
        return 0<|MERGE_RESOLUTION|>--- conflicted
+++ resolved
@@ -98,15 +98,9 @@
     #: work year of the associated instance's work; :attr:`derrida.books.models.Work.year`
     instance_work_year = indexes.IntegerField(model_attr='instance__work__year', null=True)
     #: copyright year of associated instance; :attr:`derrida.books.models.Instance.copyright_year`
-<<<<<<< HEAD
     instance_copyright_year = indexes.IntegerField(model_attr='instance__copyright_year', null=True)
     #: print year of associated instance; :attr:`derrida.books.models.Instance.r_year`
     instance_print_year = indexes.IntegerField(model_attr='instance__print_year', null=True)
-=======
-    instance_copyright_year = indexes.DecimalField(model_attr='book__copyright_year', null=True)
-    #: print year of associated instance; :attr:`derrida.books.models.Instance.r_year`
-    instance_print_year = indexes.DecimalField(model_attr='book__print_year', null=True)
->>>>>>> 618513f8
     #: is instance extant in PU collection?; :attr:`derrida.books.models.Instance.is_extant`
     instance_is_extant = indexes.FacetBooleanField(model_attr='book__is_extant')
     #: is instance annotated?; :attr:`derrida.books.models.Instance.is_annotated`
