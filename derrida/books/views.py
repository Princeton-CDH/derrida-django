--- conflicted
+++ resolved
@@ -23,8 +23,6 @@
         return Language.objects.filter(name__icontains=self.q)
 
 
-<<<<<<< HEAD
-=======
 class InstanceDetailView(DetailView):
     ''':class:`~django.views.generic.DetailView` for
     :class:`~derrida.books.models.Instance`. Returns only Instances that have
@@ -37,7 +35,6 @@
         return instances.filter(digital_edition__isnull=False)
 
 
->>>>>>> eaf21bc5
 class InstanceListView(ListView):
     '''View that provides a paginated, potentially filterable list of
     :class:`~derrida.books.models.Instance`. Users pagination functionality
