from dal import autocomplete
from django.http import HttpResponseRedirect
from django.urls import reverse
from django.views.generic.base import TemplateView
from django.views.generic import DetailView, ListView
from haystack.query import SearchQuerySet

from .forms import CitationSearchForm, InstanceSearchForm, SearchForm
from .models import Publisher, Language, Instance, Reference, DerridaWorkSection


class PublisherAutocomplete(autocomplete.Select2QuerySetView):
    '''Basic publisher autocomplete lookup, for use with
    django-autocomplete-light.  Restricted to staff only.'''
    # NOTE staff restriction applied in url config

    def get_queryset(self):
        return Publisher.objects.filter(name__icontains=self.q)


class LanguageAutocomplete(autocomplete.Select2QuerySetView):
    '''Autocomplete lookup for :class:`derrida.books.models.Language`, for use with
    django-autocomplete-light.  Restricted to staff only.'''
    # NOTE staff restriction applied in url config

    def get_queryset(self):
        return Language.objects.filter(name__icontains=self.q)


class InstanceDetailView(DetailView):
    ''':class:`~django.views.generic.DetailView` for
    :class:`~derrida.books.models.Instance`. Returns only Instances that have
    digtial editions set.'''

    model = Instance
    slug_field = 'slug'

    def get_queryset(self):
        instances = super(InstanceDetailView, self).get_queryset()
        return instances.filter(digital_edition__isnull=False)


class InstanceListView(ListView):
    # NOTE: haystack includes generic views, but they are not well documented
    # and don't seem to work quite right, so sticking with stock django
    # class-based views and forms.

    model = Instance
    form_class = InstanceSearchForm
    paginate_by = 16
    template_name = 'books/instance_list.html'

    def get_queryset(self):
        sqs = SearchQuerySet().models(self.model)
        # if search parameters are specified, use them to initialize the form;
        # otherwise, use form defaults
        self.form = self.form_class(self.request.GET or None)

        for facet_field in self.form.facet_fields:
            sqs = sqs.facet(facet_field)

        if self.form.is_valid():
            search_opts = self.form.cleaned_data
        else:
            # todo: display/handle any form validation errors
            # (possible?)
            # for now, return unfiltered queryset with facets
            return sqs

        # filter solr query based on search options
        if search_opts['query']:
            sqs = sqs.filter(text=search_opts['query'])
        if search_opts['is_extant']:
            sqs = sqs.filter(is_extant=True)
        if search_opts['is_annotated']:
            sqs = sqs.filter(is_annotated=True)

        for facet in self.form.facet_fields:
            if facet in search_opts and search_opts[facet]:
                sqs = sqs.filter(**{'%s__in' % facet: search_opts[facet]})

        # disabling sort for now (issues/questions TBD)
        # if search_opts['order_by']:
            # sqs = sqs.order_by(search_opts['order_by'])

        return sqs

    def get_context_data(self, **kwargs):
        context = super(InstanceListView, self).get_context_data(**kwargs)
        sqs = self.get_queryset()
        facets = sqs.facet_counts()
        # update multi-choice fields based on facets in the data
        self.form.set_choices_from_facets(facets.get('fields'))
        context.update({
            'facets': facets,
            'total': sqs.count(),
            'form': self.form,
        })
        return context


class ReferenceListView(ListView):
    # full citation/reference list; eventually will have filter/sort options
    # (sticking with 'reference' for now until project team confirms
    # which term is more general / preferred for public site)

    # NOTE: Still leaving this as Reference, but perhaps it should change since
    # citation is firmly in place on the public site?

    model = Reference
    form_class = CitationSearchForm
    paginate_by = 16
    template_name = 'books/reference_list.html'

    def get_queryset(self):
        sqs = SearchQuerySet().models(self.model)

        # if search parameters are specified, use them to initialize the form;
        # otherwise, use form defaults
        self.form = self.form_class(self.request.GET or None)
        for facet_field in self.form.facet_fields:
            sqs = sqs.facet(facet_field)

        if self.form.is_valid():
            search_opts = self.form.cleaned_data
        else:
            # todo: display/handle any form validation errors
            # (possible?)
            # for now, return unfiltered queryset with facets
            return sqs

        # filter solr query based on search options
        if search_opts['query']:
            sqs = sqs.filter(text=search_opts['query'])

        for facet in self.form.facet_fields:
            if facet in search_opts and search_opts[facet]:
                sqs = sqs.filter(**{'%s__in' % facet: search_opts[facet]})

        return sqs

    def get_context_data(self, **kwargs):
        context = super(ReferenceListView, self).get_context_data(**kwargs)
        sqs = self.get_queryset()
        facets = sqs.facet_counts()
        # update multi-choice fields based on facets in the data
        self.form.set_choices_from_facets(facets.get('fields'))
        context.update({
            'facets': facets,
            'total': sqs.count(),
            'form': self.form,
        })
        return context

class ReferenceHistogramView(ListView):
    template_name = 'books/reference_histogram.html'
    model = Reference

    def get_queryset(self):
        refs = super(ReferenceHistogramView, self).get_queryset()
        # sort based on specified mode
        # TODO: filter on specific derrida work, for when we have more than one?
        if self.kwargs.get('mode', None) == 'section':
            refs = refs.order_by_source_page()
        else:
            refs = refs.order_by_author()
        return refs.summary_values()

    def get_context_data(self):
        context = super(ReferenceHistogramView, self).get_context_data()
        if self.kwargs.get('mode', None) == 'section':
            # get sections for the specified derrida work
            sections = DerridaWorkSection.objects \
                .filter(derridawork__slug=self.kwargs['derridawork_slug'])
            context.update({
                'mode': self.kwargs['mode'],
                'sections': sections
            })
        return context


class ReferenceDetailView(DetailView):
    # reference detail view for loading via ajax

    model = Reference
    template_name = 'components/citation-list-item.html'

    def get_object(self, queryset=None):
        if queryset is None:
            queryset = self.get_queryset()
        # FIXME: this is returning two results for some cases
        # (must be an error in the data)
        # return queryset.get(derridawork_page=self.kwargs['page'],
        return queryset.filter(
            derridawork_page=self.kwargs['page'],
            derridawork_pageloc=self.kwargs['pageloc'],
            derridawork__slug=self.kwargs['derridawork_slug']
<<<<<<< HEAD
            ).first()



class SearchView(TemplateView):
    form_class = SearchForm
    template_name = 'books/search.html'
    max_per_type = 3

    def get(self, *args, **kwargs):
        self.form = self.form_class(self.request.GET)
        # if search on a single type is requested, forward to the
        # appropriate view
        if self.form.is_valid():
            search_opts = self.form.cleaned_data
            if search_opts['content_type'] != 'all':
                if search_opts['content_type'] == 'book':
                    url = reverse('books:list')
                elif search_opts['content_type'] == 'reference':
                    url = reverse('books:reference-list')

                url = '%s?query=%s' % (url, search_opts['query'])
                response = HttpResponseRedirect(url)
                response.status_code = 303  # see other
                return response

        return super(SearchView, self).get(*args, **kwargs)

    def get_context_data(self, **kwargs):
        search_opts = self.form.cleaned_data
        sqs = SearchQuerySet().filter()

        if search_opts['query']:
            sqs = sqs.filter(text=search_opts['query'])

        # NOTE: Solr supports grouping results in a single search, but
        # haystack does not.  For now, query each content type separately.

        instance_query = sqs.models(Instance).all()
        reference_query = sqs.models(Reference).all()

        return {
            'query': search_opts['query'],
            'instance_list': instance_query[:self.max_per_type],
            'instance_count': instance_query.count(),
            'reference_list': reference_query[:self.max_per_type],
            'reference_count': reference_query.count()
            # annotations todo
            # outwork TODO
        }
=======
            ).first()
>>>>>>> de8afbd6
<|MERGE_RESOLUTION|>--- conflicted
+++ resolved
@@ -195,9 +195,7 @@
             derridawork_page=self.kwargs['page'],
             derridawork_pageloc=self.kwargs['pageloc'],
             derridawork__slug=self.kwargs['derridawork_slug']
-<<<<<<< HEAD
             ).first()
-
 
 
 class SearchView(TemplateView):
@@ -245,7 +243,4 @@
             'reference_count': reference_query.count()
             # annotations todo
             # outwork TODO
-        }
-=======
-            ).first()
->>>>>>> de8afbd6
+        }