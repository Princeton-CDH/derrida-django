--- conflicted
+++ resolved
@@ -12,11 +12,6 @@
         name='publisher-autocomplete'),
     url(r'^languages/autocomplete/$', staff_member_required(LanguageAutocomplete.as_view()),
         name='language-autocomplete'),
-<<<<<<< HEAD
-    url(r'^$', InstanceListView.as_view(), name='list')
-
-=======
     url(r'^(?P<pk>\d+)/$', InstanceDetailView.as_view(), name='detail'),
     url(r'^$', InstanceListView.as_view(), name='list'),
->>>>>>> eaf21bc5
 ]