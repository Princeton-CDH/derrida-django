# -*- coding: utf-8 -*-
<<<<<<< HEAD
from unittest.mock import patch
=======
import datetime
import json
import pytest
>>>>>>> 9b9f2a48

from django.conf import settings
from django.contrib.auth import get_user_model
from django.contrib.auth.models import Permission
from django.contrib.contenttypes.models import ContentType
from django.core.cache import cache
from django.core.management import call_command
from django.db.models import Min, Max
from django.http import Http404
from django.test import TestCase, override_settings
from django.urls import reverse
from django.utils.html import escape
from djiffy.models import Manifest, Canvas
from haystack.models import SearchResult

from derrida.books import views
from derrida.books.forms import RangeWidget, RangeField
from derrida.books.models import Instance, Reference, DerridaWorkSection
from derrida.interventions.models import Intervention, INTERVENTION_TYPES


#: override_settings and use test haystack connection
USE_TEST_HAYSTACK = override_settings(
    HAYSTACK_CONNECTIONS=settings.HAYSTACK_TEST_CONNECTIONS)


@USE_TEST_HAYSTACK
class TestInstanceViews(TestCase):
    fixtures = ['test_instances.json']

    def test_instance_detail_view(self):
        # get an instance of la_vie
        la_vie = Instance.objects.filter(work__primary_title__icontains='la vie').first()
        # pass its pk to detail view
        detail_view_url = la_vie.get_absolute_url()
        response = self.client.get(detail_view_url)
        # doesn't have a manifest, should 404
        # should return a response
        assert response.status_code == 404

        # make a manifest and associate it
        manif = Manifest.objects.create()
        la_vie.digital_edition = manif
        la_vie.save()

        response = self.client.get(detail_view_url)
        # should return correctly
        assert response.status_code == 200
        # should have a context object called instance that's a copy of Instance
        assert 'instance' in response.context
        # it should be the copy of la_view we looked up
        assert response.context['instance'] == la_vie

    @pytest.mark.haystack
    def test_instance_list_view(self):
        list_view_url = reverse('books:list')
        # an anonymous user can see the view
        response = self.client.get(list_view_url)

        extant_bks = Instance.objects.filter(is_extant=True,
            journal__isnull=True, collected_in__isnull=True)

        assert response.status_code == 200
        # an object list is returned
        assert 'object_list' in response.context
        # Should find 16 objects and a paginator in context
        assert len(response.context['object_list']) == 16

        extant_bks = Instance.objects.filter(is_extant=True,
            journal__isnull=True, collected_in__isnull=True)
        # 19 extant books in the fixture (excludes non-extant and book section)
        assert response.context['total'] == extant_bks.count()
        # facets should be set
        assert response.context['facets']
        self.assertContains(response, '19 Results',
            msg_prefix='total number of results displayed')
        assert isinstance(response.context['object_list'][0], SearchResult)
        assert response.context['object_list'][0].model == Instance
        assert 'page_obj' in response.context
        page_obj = response.context['page_obj']
        assert page_obj
        # Paginator 1 indexes this rather than 0, it's 2 pages!
        assert page_obj.paginator.page_range == range(1, 3)
        assert page_obj.number == 1

        # load a different page
        response = self.client.get(list_view_url, {'page': 2})

        assert response.status_code == 200
        page_obj = response.context['page_obj']
        assert page_obj
        assert page_obj.paginator.page_range == range(1, 3)
        assert page_obj.number == 2
        # only 3 items on pg. 2
        assert len(response.context['object_list']) == 3

        # test search/facet/order by
        response = self.client.get(list_view_url, {'query': 'anthropologie'})
        assert response.context['object_list'][0].display_title == \
            "Anthropologie structurale"
        # sort
        response = self.client.get(list_view_url, {'order_by': 'title'})
        assert response.context['object_list'][0].display_title == \
            'A Study of Writing'
        # annotated only
        response = self.client.get(list_view_url, {'is_annotated': True})
        assert len(response.context['object_list']) == \
            extant_bks.filter(is_annotated=True).count()
        # multiple facets should return both
        response = self.client.get(list_view_url, {'pub_place': ['Paris', 'Pfullingen']})
        # fixture has 12 published in Paris and 1 in Pfulligen
        assert len(response.context['object_list']) == 14

        # search for non-cited volume
        response = self.client.get(list_view_url, {'query': 'gelb'})
        # should not be found
        assert len(response.context['object_list']) == 0

        # range filter
        # - work year
        extant_bks = Instance.objects.filter(is_extant=True)\
            .filter(cited_in__isnull=False).filter(journal__isnull=True)\
            .filter(collected_in__isnull=True)
        response = self.client.get(list_view_url,
                                   {'work_year_0': 1950})
        # use total as a proxy of count() and to avoid pagination issues
        assert response.context['total'] == \
            extant_bks.filter(work__year__gte=1950).count()
        response = self.client.get(list_view_url,
            {'work_year_0': 1927, 'work_year_1': 1950})
        assert response.context['total'] == \
            extant_bks.filter(work__year__lte=1950,
                              work__year__gte=1927).count()
        # - copyright year
        response = self.client.get(list_view_url,
                                   {'copyright_year_0': 1950})
        # use total as a proxy of count() and to avoid pagination issues
        assert response.context['total'] == \
            extant_bks.filter(copyright_year__gte=1950).count()
        response = self.client.get(list_view_url,
            {'copyright_year_0': 1927,
             'copyright_year_1': 1950})
        assert response.context['total'] == \
            extant_bks.filter(copyright_year__lte=1950,
                              copyright_year__gte=1927).count()
        # - print year
        response = self.client.get(list_view_url,
                                   {'print_year_0': 1950})
        # use total as a proxy of count() and to avoid pagination issues
        # pass date as ISO string since these are date fields but we're
        # only checking very coarsely by year, don't need to check date known
        # flags
        assert response.context['total'] == \
            extant_bks.filter(
                print_date__gte='1950-01-01'
            ).count()
        response = self.client.get(
            list_view_url,
            {'print_year_0': 1927, 'print_year_1': 1950}
        )
        assert response.context['total'] == \
            extant_bks.filter(
                print_date__lte='1950-12-31',
                print_date__gte='1927-01-01'
            ).count()
        # The aggregate values should be in the cache with values as expected
        # - This reuses the code from the view, which is ugly, but
        # it avoids problems with a changed fixture that would be
        # caused by hardcoding it
        aggregate_queries = {
            'work_year_max': Max('work__year'),
            'work_year_min': Min('work__year'),
            'copyright_year_max': Max('copyright_year'),
            'copyright_year_min': Min('copyright_year'),
            'print_year_max': Max('print_date'),
            'print_year_min': Min('print_date'),
        }
        ranges = extant_bks.aggregate(**aggregate_queries)
        # pre-process datetime.date instances to get just
        # year as an integer
        for field, value in ranges.items():
            if isinstance(value, datetime.date):
                ranges[field] = value.year
        assert ranges == cache.get('instance_ranges', None)

    def test_canvas_by_pagenum(self):
        # get an instance with no digital edition
        item = Instance.objects.filter(digital_edition__isnull=True).first()
        canvas_page_url = reverse('books:canvas-by-page',
            kwargs={'slug': item.slug, 'page_num': '23'})
        response = self.client.get(canvas_page_url)
        # no digital edition - should 404
        assert response.status_code == 404

        # get an instance with a digital edition
        item = Instance.objects.filter(digital_edition__isnull=False).first()
        canvas_page_url = reverse('books:canvas-by-page',
            kwargs={'slug': item.slug, 'page_num': '23'})
        response = self.client.get(canvas_page_url)
        # digital edition has no canvases - should still 404
        assert response.status_code == 404

        # create a canvas with matching label
        canvas = Canvas.objects.create(manifest=item.digital_edition, order=1,
            label='p. 23', short_id='c00123')
        response = self.client.get(canvas_page_url)
        assert response.status_code == 303
        canvas_image_url = reverse('books:canvas-image',
            kwargs={'slug': item.slug, 'short_id': canvas.short_id,
                    'mode': 'smthumb'})
        assert response.url == canvas_image_url
        # supports @2x
        canvas_page_2x_url = reverse('books:canvas-by-page',
            kwargs={'slug': item.slug, 'page_num': '23', 'x': '@2x'})
        response = self.client.get(canvas_page_2x_url)
        assert response.status_code == 303
        canvas_image_2x_url = reverse('books:canvas-image',
            kwargs={'slug': item.slug, 'short_id': canvas.short_id,
                    'mode': 'smthumb', 'x': '@2x'})
        assert response.url == canvas_image_2x_url

        # variant page numbers and page ranges should all work
        # - page range
        canvas_page_url = reverse('books:canvas-by-page',
            kwargs={'slug': item.slug, 'page_num': '23-24'})
        response = self.client.get(canvas_page_url)
        assert response.url == canvas_image_url
        # - some reference pages currently have an extra letter
        canvas_page_url = reverse('books:canvas-by-page',
            kwargs={'slug': item.slug, 'page_num': '23p'})
        response = self.client.get(canvas_page_url)
        assert response.url == canvas_image_url
        # - other extra characters
        canvas_page_url = reverse('books:canvas-by-page',
            kwargs={'slug': item.slug, 'page_num': '23s'})
        response = self.client.get(canvas_page_url)
        assert response.url == canvas_image_url
        # page range + character
        canvas_page_url = reverse('books:canvas-by-page',
            kwargs={'slug': item.slug, 'page_num': '23-24p'})
        response = self.client.get(canvas_page_url)
        assert response.url == canvas_image_url

        # if no match for page, should fallback to item thumbnail
        cover = Canvas.objects.create(manifest=item.digital_edition, order=2,
            label='Front Cover', short_id='cover1', thumbnail=True)
        canvas_page_url = reverse('books:canvas-by-page',
            kwargs={'slug': item.slug, 'page_num': '1234'})
        response = self.client.get(canvas_page_url)
        cover_image_url = reverse('books:canvas-image',
            kwargs={'slug': item.slug, 'short_id': cover.short_id,
                    'mode': 'smthumb'})
        assert response.url == cover_image_url

    def test_canvas_detail_view(self):
        # get an instance with a digital edition
        item = Instance.objects.filter(digital_edition__isnull=False).first()
        # add logo and license to manifest
        item.digital_edition.extra_data['logo'] = 'http://so.me/logo.img'
        item.digital_edition.extra_data['license'] = 'http://rightsstatements.org/page/InC/1.0/'
        item.digital_edition.save()

        # create some test canvases
        cover = Canvas.objects.create(manifest=item.digital_edition, order=2,
            label='Front Cover', short_id='cover1')
        cover2 = Canvas.objects.create(manifest=item.digital_edition, order=3,
            label='Inside Front Cover', short_id='cover2')
        p23 = Canvas.objects.create(manifest=item.digital_edition, order=4,
            label='p. 23', short_id='p23')
        ins = Canvas.objects.create(manifest=item.digital_edition, order=5,
            label='pp. 20-21 Insertion A recto', short_id='ins1')

        cover_detail_url = reverse('books:canvas-detail',
            kwargs={'slug': item.slug, 'short_id': cover.short_id})
        response = self.client.get(cover_detail_url)
        self.assertContains(response, cover.label)
        self.assertContains(response, item.display_title())
        # includes larger page image url
        self.assertContains(response, reverse('books:canvas-image',
            kwargs={'slug': item.slug, 'short_id': cover.short_id,
                'mode': 'large'}))
        # includes image info url for deep zoom
        self.assertContains(response, reverse('books:canvas-image',
            kwargs={'slug': item.slug, 'short_id': cover.short_id,
                'mode': 'info'}))
        # includes nav to other viewable pages
        for page in [cover2, ins]:
            self.assertContains(response, page.label)
            self.assertContains(response, reverse('books:canvas-detail',
                kwargs={'slug': item.slug, 'short_id': page.short_id}))
        # unannotated page not listed in nav
        p23_detail_url = reverse('books:canvas-detail',
            kwargs={'slug': item.slug, 'short_id': p23.short_id})
        self.assertNotContains(response, p23.label)
        self.assertNotContains(response, p23_detail_url)
        # includes brief list of locations cited by Derrida
        for ref in item.reference_set.all():
            self.assertContains(response,
                'p.%s %s' % (ref.derridawork_page, ref.derridawork_pageloc))
        # iiif logo and license should be present somewhere
        self.assertContains(response, item.digital_edition.logo)
        self.assertContains(response, item.digital_edition.license)

        # trying to get normal page with no annotations should fail
        response = self.client.get(p23_detail_url)
        assert response.status_code == 404

        # add an intervention to p23 - should now succeed
        Intervention.objects.create(canvas=p23)
        response = self.client.get(p23_detail_url)
        assert response.status_code == 200

        # annotated page should be listed in nav on other pages
        response = self.client.get(cover_detail_url)
        self.assertContains(response, p23.label)
        self.assertContains(response, p23_detail_url)

        # should not include suppress canvas form (non-admin)
        suppress_url = reverse('books:suppress-canvas', kwargs={'slug': item.slug})
        self.assertNotContains(response, suppress_url)

        # login as admin with change_instance permission
        pword = 'testing123'
        content_admin = get_user_model().objects.create_user('testeditor',
            'test@example.com', pword)
        content_admin.user_permissions.add(
            Permission.objects.get(codename='change_instance',
                content_type=ContentType.objects.get(app_label='books',
                                                     model='instance'))
        )
        self.client.login(username=content_admin.username, password=pword)
        response = self.client.get(cover_detail_url)
        # form should be displayed
        self.assertContains(response, suppress_url)
        # current canvas id set as hidden input
        self.assertContains(response,
            '<input type="hidden" name="canvas_id" value="%s" id="id_canvas_id"/>' % \
              cover.short_id, html=True)

        # if item is suppressed, form is not displayed
        item.suppressed_images.add(cover)
        response = self.client.get(cover_detail_url)
        assert response.context['canvas_suppressed']
        self.assertNotContains(response, suppress_url)
        self.assertContains(response, 'This page image is suppressed')

        item.suppressed_images.remove(cover)
        item.suppress_all_images = True
        item.save()
        response = self.client.get(cover_detail_url)
        assert response.context['canvas_suppressed']
        self.assertNotContains(response, suppress_url)
        self.assertContains(response,
            'All annotated page images in this volume are suppressed.')

        # anonymous user does not see warning, but suppress flag
        # is set in context to aid with display
        self.client.logout()
        response = self.client.get(cover_detail_url)
        assert response.context['canvas_suppressed']
        self.assertNotContains(response,
            'All annotated page images in this volume are suppressed.')

    def test_canvas_suppress_view(self):
        # get an instance with a digital edition
        item = Instance.objects.filter(digital_edition__isnull=False).first()
        # create test canvas
        p23 = Canvas.objects.create(manifest=item.digital_edition, order=4,
            label='p. 23', short_id='p23')

        item2 = Instance.objects.filter(digital_edition__isnull=False)[1]
        # create another canvas with the same id in a different manifest
        # (should be ignored, should not cause an error)
        p23_dupe = Canvas.objects.create(manifest=item2.digital_edition, order=4,
            label='p. 23', short_id='p23')

        suppress_url = reverse('books:suppress-canvas', kwargs={'slug': item.slug})
        # insufficent perms
        # get redirects
        response = self.client.get(suppress_url)
        # by default, django redirects user to login if permission check fails
        assert response.status_code == 302
        assert 'accounts/login' in response.url

        # login as admin with change_instance permission
        pword = 'testing123'
        content_admin = get_user_model().objects.create_user('testeditor',
            'test@example.com', pword)
        content_admin.user_permissions.add(
            Permission.objects.get(codename='change_instance',
                content_type=ContentType.objects.get(app_label='books',
                                                     model='instance'))
        )
        self.client.login(username=content_admin.username, password=pword)

        # get redirects to book detail
        response = self.client.get(suppress_url)
        assert response.status_code == 303
        assert response.url == reverse('books:detail', kwargs={'slug': item.slug})

        # post should process the request
        response = self.client.post(suppress_url,
            {'suppress': 'current', 'canvas_id': p23.short_id})
        assert response.status_code == 303
        assert response.url == reverse('books:canvas-detail',
            kwargs={'slug': item.slug, 'short_id': p23.short_id})

        # canvas is now suppressed
        assert p23 in item.suppressed_images.all()
        # TODO: check that messages are set?

        # post should process the request
        response = self.client.post(suppress_url,
            {'suppress': 'all', 'canvas_id': p23.short_id})

        # get fresh copy of item from db
        item = Instance.objects.get(pk=item.pk)
        assert item.suppress_all_images


@USE_TEST_HAYSTACK
class TestReferenceViews(TestCase):
    fixtures = ['test_references.json']

    def setUp(self):
        '''None of the Instacefixtures have slugs, so generate them'''
        for instance in Instance.objects.all():
            instance.slug = instance.generate_safe_slug()
            instance.save()
        # reindex with slugs
        call_command('rebuild_index', '--noinput')

    @pytest.mark.haystack
    def test_instance_reference_detail(self):
        # last instance has many references so ideal for this test
        instance = Reference.objects.last().instance
        # make a manifest and associate it so page displays
        manif = Manifest.objects.create()
        instance.digital_edition = manif
        instance.save()
        # get the detail reference view
        instance_ref_detail_url = reverse('books:detail-references', kwargs={'slug': instance.slug})
        response = self.client.get(instance_ref_detail_url)
        assert response.status_code == 200
        context_list = []
        for reference in response.context['references']:
            context_list.append(reference.derridawork_page)
        # SQS sorted by derridawork_page passed to context list
        assert context_list == [11, 11, 12, 20, 20, 20]
        # - now use order_by
        instance_ref_detail_url = reverse('books:detail-references', kwargs={'slug': instance.slug})
        response = self.client.get(instance_ref_detail_url, {'order_by': 'book_page'})
        assert response.status_code == 200
        context_list = []
        for reference in response.context['references']:
            context_list.append(reference.book_page)
        assert context_list == ['44s', '87p', '87p', '126p', '148p', '355p']

    @pytest.mark.haystack
    def test_reference_list(self):
        reference_list_url = reverse('books:reference-list')
        response = self.client.get(reference_list_url)
        assert response.status_code == 200
        assert 'object_list' in response.context
        assert isinstance(response.context['object_list'][0], SearchResult)
        assert response.context['object_list'][0].model == Reference
        self.assertTemplateUsed(response, 'books/reference_list.html')
        self.assertTemplateUsed(response, 'components/citation-list-item.html')
        self.assertTemplateUsed(response, 'components/page-pagination.html')

        # total number of matches should be set in context and displayed
        assert response.context['total'] == 20
        self.assertContains(response, '20 Results',
            msg_prefix='total number of results displayed')
        # reference details that should be present in the template
        ref = Reference.objects.first()
        # spot check template (tested more thoroughly in reference detail below)
        self.assertContains(response, 'p. %s' % ref.book_page,
            msg_prefix='reference detail should include book page number')
        self.assertContains(response, escape(ref.instance.display_title()),
            msg_prefix='reference detail should include book title')
        # default sort is derrida work page
        ref = Reference.objects.order_by('derridawork_page').first()
        first_ref = response.context['object_list'][0]
        assert (ref.derridawork_page, ref.derridawork_pageloc) == \
            (first_ref.derridawork_page, first_ref.derridawork_pageloc)

        # pagination: link to page two
        # will eventually need to include sort/filter options
        self.assertContains(response, '?page=2',
            msg_prefix='should include link to next page of results')

        # test results filtered by type
        response = self.client.get(reference_list_url,
            {'reference_type': 'Epigraph'})  # 15 epigraphs in fixture
        assert response.status_code == 200
        # not enough results to paginate
        self.assertTemplateNotUsed(response, 'components/page-pagination.html')

        # keyword search
        response = self.client.get(reference_list_url, {'query': 'lettres'})
        # anchor text for matching reference should display
        assert response.status_code == 200
        assert len(response.context['object_list']) == 1
        self.assertContains(response,
            escape("alphabet, de la syllabation"),
            msg_prefix='should include anchor text for matching reference')
        self.assertContains(response, '<em>Grammatologie</em>',
            msg_prefix='markdown formatting in anchor text should be rendered as html')

        # test no results displayed
        response = self.client.get(reference_list_url, {'query': 'foobar'})
        assert len(response.context['object_list']) == 0
        self.assertContains(response,
            'No trace of what you were searching for was found')

        # filter by is extant
        response = self.client.get(reference_list_url, {'is_extant': 'on'})
        assert len(response.context['object_list']) == \
            Reference.objects.filter(instance__is_extant=True).count()

        # filter by is annotated
        response = self.client.get(reference_list_url, {'is_annotated': 'on'})
        assert len(response.context['object_list']) == \
            Reference.objects.filter(instance__is_annotated=True).count()

        # facet filter on multiple authors
        authors = ['Granger, Gilles-Gaston', 'Nietzsche, Friedrich']
        response = self.client.get(reference_list_url, {'author': authors})
        assert len(response.context['object_list']) == \
            Reference.objects.filter(instance__work__authors__authorized_name__in=authors).count()

        # sort by cited item title
        response = self.client.get(reference_list_url, {'order_by': 'cited_title'})
        ref = Reference.objects.order_by('instance__work__short_title').first()
        first_ref = response.context['object_list'][0]
        assert ref.instance.display_title() == first_ref.instance_title

        # filter by corresponding annotation
        response = self.client.get(reference_list_url, {'corresponding_intervention': 'on'})
        assert len(response.context['object_list']) == 1

        # range filter
        # - work year
        response = self.client.get(reference_list_url,
                                   {'instance_work_year_0': 1950})
        # use total as a proxy of count() and to avoid pagination issues
        assert response.context['total'] == \
            Reference.objects.filter(instance__work__year__gte=1950).count()
        response = self.client.get(reference_list_url,
            {'instance_work_year_0': 1927, 'instance_work_year_1': 1950})
        assert response.context['total'] == \
            Reference.objects.filter(instance__work__year__lte=1950,
                                     instance__work__year__gte=1927).count()
        # - copyright year
        response = self.client.get(reference_list_url,
                                   {'instance_copyright_year_0': 1950})
        assert response.context['total'] == \
            Reference.objects.filter(instance__copyright_year__gte=1950).count()
        response = self.client.get(reference_list_url,
            {'instance_copyright_year_0': 1927,
             'instance_copyright_year_1': 1950})
        assert response.context['total'] == \
            Reference.objects.filter(instance__copyright_year__lte=1950,
                                     instance__copyright_year__gte=1927).count()
        # - print year
        response = self.client.get(reference_list_url,
                                   {'instance_print_year_0': 1950})
        # use total as a proxy of count() and to avoid pagination issues
        # pass date as ISO string since these are date fields but we're
        # only checking very coarsely by year, don't need to check date known
        # flags
        assert response.context['total'] == \
            Reference.objects.filter(
                instance__print_date__gte='1950-01-01'
            ).count()
        response = self.client.get(
            reference_list_url,
            {'instance_print_year_0': 1927, 'instance_print_year_1': 1950}
        )
        assert response.context['total'] == \
            Reference.objects.filter(
                instance__print_date__lte='1950-12-31',
                instance__print_date__gte='1927-01-01'
            ).count()
        # The aggregate values should be in the cache with values as expected
        # - This reuses the code from the view, which is ugly, but
        # it avoids problems with a changed fixture that would be
        # caused by hardcoding it
        aggregate_queries = {
            'instance_work_year_max': Max('instance__work__year'),
            'instance_work_year_min': Min('instance__work__year'),
            'instance_copyright_year_max': Max('instance__copyright_year'),
            'instance_copyright_year_min': Min('instance__copyright_year'),
            'instance_print_year_max': Max('instance__print_date'),
            'instance_print_year_min': Min('instance__print_date'),
        }
        ranges = Reference.objects.filter(instance__is_extant=True) \
            .aggregate(**aggregate_queries)
        # pre-process datetime.date instances to get just
        # year as an integer
        for field, value in ranges.items():
            if isinstance(value, datetime.date):
                ranges[field] = value.year
        assert ranges == cache.get('reference_ranges', None)

    def test_reference_detail(self):
        ref = Reference.objects.exclude(book_page='').first()
        response = self.client.get(ref.get_absolute_url())
        assert response.status_code == 200
        self.assertTemplateUsed('components/citation-list-item.html')
        # check for details that should be displayed
        # - reference type
        self.assertContains(response, ref.reference_type.name,
            msg_prefix='should display reference type')
        # - link to cited book
        self.assertContains(response, ref.instance.get_absolute_url(),
            msg_prefix='should include link to work instance detail page')
        # - cited book title
        self.assertContains(response, escape(ref.instance.display_title()),
            msg_prefix='should include work instance title')
        # - work instance authors
        self.assertContains(response,
            '; '.join([a.authorized_name for a in ref.instance.work.authors.all()]),
            msg_prefix='should display all author names')
        # - instance copyright year
        self.assertContains(response, ref.instance.copyright_year,
            msg_prefix='should include work instance copyright year')
        # - reference page number
        self.assertContains(response, 'p. %s' % ref.book_page,
            msg_prefix='should include reference page number')
        # - reference anchor text
        self.assertContains(response, ref.anchor_text,
            msg_prefix='should include reference anchor text')
        # - derrida work citation
        self.assertContains(response, ref.derridawork,
            msg_prefix='should include Derrida work title')
        self.assertNotContains(response,
            'p.%s %s' % (ref.derridawork_page, ref.derridawork_pageloc),
            msg_prefix='should not include Derrida work page with page location')
        self.assertContains(response, 'p.%s' % ref.derridawork_page,
            msg_prefix='should include Derrida work page')

        # display for page range
        ref.book_page = '100-101'
        ref.save()
        response = self.client.get(ref.get_absolute_url())
        self.assertContains(response, 'pp. %s' % ref.book_page,
            msg_prefix='display reference page number with pp. for ranges')

    def test_reference_histogram(self):
        # default: reference by author of referenced book
        histogram_url = reverse('books:reference-histogram')
        response = self.client.get(histogram_url)
        self.assertTemplateUsed(response, 'books/reference_histogram.html')
        assert list(response.context['object_list']) == \
            list(Reference.objects.order_by_author().summary_values())
        assert 'sections' not in response.context
        refs = Reference.objects.all()
        for ref in refs:
            self.assertContains(response, ref.get_absolute_url(),
                msg_prefix='template should include link to reference')
            self.assertContains(response, ref.instance.get_absolute_url(),
                msg_prefix='template should include link to cited item')

        authors = [ref.instance.work.authors.first().authorized_name if ref.instance.work.authors.first()    else None
                   for ref in refs]
        for auth in authors:
            self.assertContains(response, auth or '[no author]', count=1,
                msg_prefix='template should include each referenced author once')

        dg = Reference.objects.first().derridawork
        histogram_url = reverse('books:reference-histogram',
            kwargs={'derridawork_slug': dg.slug})
        response = self.client.get(histogram_url)
        assert list(response.context['object_list']) == \
            list(Reference.objects.order_by_source_page().summary_values())
        assert response.context['mode'] == 'section'
        sections = DerridaWorkSection.objects.filter(derridawork__slug=dg.slug)
        assert list(response.context['sections']) == list(sections)

        for sect in sections:
            self.assertContains(response, escape(sect.name),
                msg_prefix='section label should be displayed when viewing citations by chapter')

        # exclude any references lower than first section start page
        min_startpage = sections.aggregate(Min('start_page'))['start_page__min']
        refs = Reference.objects.filter(derridawork__slug=dg.slug,
                                        derridawork_page__gt=min_startpage)
        for ref in refs:
            self.assertContains(response, ref.get_absolute_url(),
                msg_prefix='template should include link to reference')
            self.assertContains(response, ref.instance.get_absolute_url(),
                msg_prefix='template should include link to cited item')


class TestBookViews(TestCase):
    fixtures = ['sample_work_data.json', 'test_canvas_data.json']

    def setUp(self):
        # create an admin user to test autocomplete views
        self.password = 'pass!@#$'
        self.admin = get_user_model().objects.create_superuser('testadmin',
            'test@example.com', self.password)

    def test_publisher_autocomplete(self):
        # Not accessible to anonymous user
        pub_autocomplete_url = reverse('books:publisher-autocomplete')
        response = self.client.get(pub_autocomplete_url)
        assert response.status_code == 302

        # Get a response as a staff user
        self.client.login(username=self.admin.username, password=self.password)
        response = self.client.get(pub_autocomplete_url, params={'q': 'Bacon'})
        assert response.status_code == 200
        data = json.loads(response.content.decode('utf-8'))
        assert 'results' in data
        assert data['results'][0]['text'] == 'Baconnière'

    def test_language_autocomplete(self):
        # Not accessible to anonymous user
        lang_autocomplete_url = reverse('books:language-autocomplete')
        response = self.client.get(lang_autocomplete_url)
        assert response.status_code == 302

        # Get a response as a staff user
        self.client.login(username=self.admin.username, password=self.password)
        response = self.client.get(lang_autocomplete_url, params={'q': 'eng'})
        assert response.status_code == 200
        data = json.loads(response.content.decode('utf-8'))
        assert 'results' in data
        assert data['results'][0]['text'] == 'English'

    def test_instance_admin_editform(self):
        self.client.login(username=self.admin.username, password=self.password)
        inst = Instance.objects.first()
        instance_edit_url = reverse('admin:books_instance_change',
            args=[inst.id])
        response = self.client.get(instance_edit_url)
        # with no interventions, just test that the view renders
        assert response.status_code == 200

        # associate library instance with a digital edition
        manif = Manifest.objects.first()
        inst.digital_edition = manif
        inst.save()
        cnvs1, cnvs2 = manif.canvases.first(), manif.canvases.last()
        # add test interventions to canvases associated with the manifest
        ivtns = Intervention.objects.bulk_create([
            # annotation on canvas 1, no text
            Intervention(uri=cnvs1.uri, canvas=cnvs1,
                intervention_type=INTERVENTION_TYPES.ANNOTATION),
            # annotation on canvas 2 with text
            Intervention(uri=cnvs2.uri, canvas=cnvs2,
                intervention_type=INTERVENTION_TYPES.ANNOTATION,
                text='Some annotation comment here'),
            # insertion on canvas 2 with text
            Intervention(uri=cnvs2, canvas=cnvs2,
                intervention_type=INTERVENTION_TYPES.INSERTION,
                text='A different insertion comment here'),
        ])
        response = self.client.get(instance_edit_url)
        self.assertTemplateUsed(template_name='admin/books/instance/change_form.html')

        self.assertContains(response, cnvs1.label, count=1,
            msg_prefix='canvas label should appear once for each associated intervention')
        self.assertContains(response, cnvs2.label, count=2,
            msg_prefix='canvas label should appear once for each associated intervention')
        self.assertContains(response, cnvs1.get_absolute_url(), count=1,
            msg_prefix='canvas url should be included once for each associated intervention')
        self.assertContains(response, cnvs2.get_absolute_url(), count=2,
            msg_prefix='canvas url should be included once for each associated intervention')
        self.assertContains(response, 'Annotation', count=2,
            msg_prefix='intervention type should display for each item')
        self.assertContains(response, 'Intervention', count=5,
            msg_prefix='intervention type should display for each item, once in'
            ' the reference inline, and once in the hidden reference inline, and'
            ' the inline fieldset.')

        for intervention in ivtns:
            self.assertContains(response, intervention.admin_thumbnail(),
                msg_prefix='should display admin thumbnail for each intervention')
            self.assertContains(response, intervention.text_preview(),
                msg_prefix='should display text preview for each intervention')
            self.assertContains(response,
                reverse('admin:interventions_intervention_change', args=[intervention.id]),
                msg_prefix='should link to intervention edit page')


class TestCanvasImageView(TestCase):
    fixtures = ['sample_work_data.json']

    @patch('derrida.books.views.requests')
    def test_get_proxy_url(self, mockrequests):
        # setup an instance with some test canvases
        item = Instance.objects.all().first()
        manif = Manifest.objects.create()
        item.digital_edition = manif
        item.save()

        cover = Canvas.objects.create(manifest=item.digital_edition, order=2,
            label='Front Cover', short_id='cover1',
            iiif_image_id='http://ima.ge/c1')
        cover2 = Canvas.objects.create(manifest=item.digital_edition, order=3,
            label='Inside Front Cover', short_id='cover2',
            iiif_image_id='http://ima.ge/c2')
        p23 = Canvas.objects.create(manifest=item.digital_edition, order=4,
            label='p. 23', short_id='p23', iiif_image_id='http://ima.ge/p1')
        p24 = Canvas.objects.create(manifest=item.digital_edition, order=5,
            label='p. 24', short_id='p24', iiif_image_id='http://ima.ge/p2')
        ins = Canvas.objects.create(manifest=item.digital_edition, order=6,
            label='pp. 20-21 Insertion A recto', short_id='ins1',
            iiif_image_id='http://ima.ge/i1')
        # add an intervention to p23 - should now succeed
        Intervention.objects.create(canvas=p23)

        # set mockrequests to return sample IIIF image profile info
        # *NOT* a full result, size details only since that is all we use
        mock_iiif_info = {
            'sizes': [
                {'width': 69, 'height': 113},
                {'width': 138, 'height': 225},
                {'width': 275, 'height': 450},
                {'width': 549, 'height': 900},
                {'width': 1097, 'height': 1800},
                {'width': 2193, 'height': 3600},
                {'width': 4385, 'height': 7200}
            ],
        }
        mockrequests.get.return_value.json.return_value = mock_iiif_info

        canvasimgview = views.CanvasImage()

        canvasimgview.kwargs = {'slug': item.slug, 'short_id': cover.short_id}
        imgurl = canvasimgview.get_proxy_url(mode='smthumb')
        mockrequests.get.assert_called_with(str(cover.image.info()))
        mockrequests.get.return_value.json.assert_called_with()
        # smallest size larger than small thumbnail width 135 is 138x225
        assert str(imgurl) == str(cover.image.size(width=138, height=225))
        imgurl = canvasimgview.get_proxy_url(mode='thumbnail')
        # smallest size larger than thumbnail width 218 is 275x450
        assert str(imgurl) == str(cover.image.size(width=275, height=450))
        imgurl = canvasimgview.get_proxy_url(mode='large')
        # smallest size larger than large height 900 is 549x900
        assert str(imgurl) == str(cover.image.size(width=549, height=900))

        # 2x variants
        canvasimgview.kwargs = {'slug': item.slug, 'short_id': cover.short_id,
            'x': '@2x'}
        imgurl = canvasimgview.get_proxy_url(mode='smthumb')
        # smallest size larger than small thumbnail @2x width 270 is 275x450
        assert str(imgurl) == str(cover.image.size(width=275, height=450))
        imgurl = canvasimgview.get_proxy_url(mode='thumbnail')
        # smallest size larger than thumbnail @2x width 435 is 549x900
        assert str(imgurl) == str(cover.image.size(width=549, height=900))
        imgurl = canvasimgview.get_proxy_url(mode='large')
        # smallest size larger than large height @2x 1800 is 1097x1800
        assert str(imgurl) == str(cover.image.size(width=1097, height=1800))

        imgurl = canvasimgview.get_proxy_url(mode='info')
        assert str(imgurl) == str(cover.image.info())

        # sample iiif image tile used for deep zooom
        iiif_url = '0,0,2048,2048/1024,/0/default.jpg'
        imgurl = canvasimgview.get_proxy_url(mode='iiif', url=iiif_url)
        assert str(imgurl) == str(cover.image \
                .region(x=0, y=0, width=2048, height=2048).size(width=1024))

        # large image restricted to certain images only
        # - turn off @2x size
        canvasimgview.kwargs = {'slug': item.slug, 'short_id': cover.short_id}
        # - expected sizes based on mock image info
        large_size_opts = {'width': 549, 'height': 900}

        # - overview image
        canvasimgview.kwargs['short_id'] = cover2.short_id
        imgurl = canvasimgview.get_proxy_url(mode='large')
        assert str(imgurl) == str(cover2.image.size(**large_size_opts))
        # - insertion image
        canvasimgview.kwargs['short_id'] = ins.short_id
        imgurl = canvasimgview.get_proxy_url(mode='large')
        assert str(imgurl) == str(ins.image.size(**large_size_opts))
        # page with interventions
        canvasimgview.kwargs['short_id'] = p23.short_id
        imgurl = canvasimgview.get_proxy_url(mode='large')
        assert str(imgurl) == str(p23.image.size(**large_size_opts))
        # page without interventions should 404
        with pytest.raises(Http404):
            mockrequests.reset_mock()
            canvasimgview.kwargs['short_id'] = p24.short_id
            canvasimgview.get_proxy_url(mode='large')
        assert not mockrequests.get.called

        # test fall-back logic when info sizes are unavailable
        canvasimgview.kwargs = {'slug': item.slug, 'short_id': cover.short_id}
        mockrequests.get.return_value.json.return_value = {}
        imgurl = canvasimgview.get_proxy_url(mode='smthumb')
        assert str(imgurl) == \
            str(cover.image.size(width=canvasimgview.SMALL_THUMBNAIL_WIDTH))
        imgurl = canvasimgview.get_proxy_url(mode='thumbnail')
        assert str(imgurl) == \
            str(cover.image.size(width=canvasimgview.THUMBNAIL_WIDTH))
        imgurl = canvasimgview.get_proxy_url(mode='large')
        assert str(imgurl) == \
            str(cover.image.size(height=canvasimgview.LARGE_HEIGHT))
        # 2x variants
        canvasimgview.kwargs = {'slug': item.slug, 'short_id': cover.short_id,
            'x': '@2x'}
        imgurl = canvasimgview.get_proxy_url(mode='smthumb')
        assert str(imgurl) == \
            str(cover.image.size(width=canvasimgview.SMALL_THUMBNAIL_WIDTH * 2))
        imgurl = canvasimgview.get_proxy_url(mode='thumbnail')
        assert str(imgurl) == \
            str(cover.image.size(width=canvasimgview.THUMBNAIL_WIDTH * 2))
        imgurl = canvasimgview.get_proxy_url(mode='large')
        assert str(imgurl) == \
            str(cover.image.size(height=canvasimgview.LARGE_HEIGHT * 2))

    # TODO: test proxyview logic in preserving headers, rewriting
    # iiif id to local url, etc

def test_range_widget():
    # range widget decompress logic
    assert RangeWidget().decompress('') == [None, None]
    # not sure how it actually handles missing inputs...
    # assert RangeWidget().decompress('100-') == [100, None]
    # assert RangeWidget().decompress('-250') == [None, 250]
    assert RangeWidget().decompress('100-250') == [100, 250]


def test_range_field():
    # range widget decompress logic
    assert RangeField().compress([]) == ''
    assert RangeField().compress([100, None]) == '100-'
    assert RangeField().compress([None, 250]) == '-250'
    assert RangeField().compress([100, 250]) == '100-250'<|MERGE_RESOLUTION|>--- conflicted
+++ resolved
@@ -1,11 +1,8 @@
 # -*- coding: utf-8 -*-
-<<<<<<< HEAD
-from unittest.mock import patch
-=======
 import datetime
 import json
 import pytest
->>>>>>> 9b9f2a48
+from unittest.mock import patch
 
 from django.conf import settings
 from django.contrib.auth import get_user_model
