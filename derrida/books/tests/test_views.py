--- conflicted
+++ resolved
@@ -20,8 +20,6 @@
             la_vie.pk = None
             la_vie.save()
 
-<<<<<<< HEAD
-=======
     def test_instance_detail_view(self):
 
         # get one of the la_vie copies
@@ -47,8 +45,6 @@
         assert response.context['instance'] == la_vie
 
 
-
->>>>>>> eaf21bc5
     def test_instance_list_view(self):
         list_view_url = reverse('books:list')
         # an anonymous user can see the view
