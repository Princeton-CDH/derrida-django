{% extends 'base.html' %}
{% load static %}

{% block page-subtitle %}{{ page.meta_title }} ‖ {% endblock %}
{% block nav-title %} {{ page.title }} {% endblock %}

{% block header_class %}mdl-layout__header--transparent{% endblock %}

{% block page-context-id %}citations-list{% endblock %}

{% block content %}
<header class="page-header">
  <div class="container page-header__container">
<<<<<<< HEAD
    <h1 class="page-header__heading">{{ page.title }}</h1>
=======
    <h1 class="page-header__heading"><a class="page-header__link" href="{{ request.path }}">Reference List</a></h1>
>>>>>>> edf113e3
    <div class="page-header__callout">
      <p class="lead">{{ page.description }}</p>
      <p><a class="callout__link" href="/">Export Complete List to Zotero.</a></p>
    </div>
  </div>
</header>
{% include "components/page-filter.html" %}
{% include "components/page-sort.html" with number=count orderBy=orderBy %}
<div class="container">
  <article class="collection">
    {% for reference in object_list %}
      {% include 'components/citation-list-item.html' with reference=reference %}
    {% empty %}
        <p>No trace of what you were searching for was found. Try a different keyword.</p>
    {% endfor %}
  </article>
    {% if is_paginated %}
      {% include "components/page-pagination.html" with page_obj=page_obj %}
    {% endif %}

</div>
{% endblock %}<|MERGE_RESOLUTION|>--- conflicted
+++ resolved
@@ -11,11 +11,7 @@
 {% block content %}
 <header class="page-header">
   <div class="container page-header__container">
-<<<<<<< HEAD
-    <h1 class="page-header__heading">{{ page.title }}</h1>
-=======
-    <h1 class="page-header__heading"><a class="page-header__link" href="{{ request.path }}">Reference List</a></h1>
->>>>>>> edf113e3
+    <h1 class="page-header__heading"><a class="page-header__link" href="{{ request.path }}">{{ page.title }}</a></h1>
     <div class="page-header__callout">
       <p class="lead">{{ page.description }}</p>
       <p><a class="callout__link" href="/">Export Complete List to Zotero.</a></p>
