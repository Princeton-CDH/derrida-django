<<<<<<< HEAD
__version_info__ = (1, 3, 3, None)
=======
__version_info__ = (1, 4, 0, 'dev')
>>>>>>> 6b3c4b0e


# Dot-connect all but the last. Last is dash-connected if not None.
__version__ = '.'.join([str(i) for i in __version_info__[:-1]])
if __version_info__[-1] is not None:
    __version__ += ('-%s' % (__version_info__[-1],))


# context processor to add version to the template environment
def context_extras(request):
    return {
        # software version
        'SW_VERSION': __version__
    }<|MERGE_RESOLUTION|>--- conflicted
+++ resolved
@@ -1,8 +1,4 @@
-<<<<<<< HEAD
-__version_info__ = (1, 3, 3, None)
-=======
 __version_info__ = (1, 4, 0, 'dev')
->>>>>>> 6b3c4b0e
 
 
 # Dot-connect all but the last. Last is dash-connected if not None.
